--- conflicted
+++ resolved
@@ -1,14 +1,11 @@
 LIST OF CHANGES
 ---------------
 
-<<<<<<< HEAD
-
- - skip coordinate sort and markdup steps in seq_alignment for spike tag
-=======
+ - skip markdup step in seq_alignment for spike tag
+
 release 57.1.1
  - all components of npg_run_is_deletable script to use samplesheet
    as a source of LIMS data
->>>>>>> 2cb85de3
 
 release 57.1.0
  - configurable study-level qc criteria for archival and for minimum
