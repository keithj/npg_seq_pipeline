--- conflicted
+++ resolved
@@ -1,7 +1,6 @@
 LIST OF CHANGES
 ---------------
 
-<<<<<<< HEAD
 release 48.0
  - if LIMS cached data creation fails, pipeline script fails before submitting jobs:
      removed spider function from function order for both analysis and archival pipelines;
@@ -10,10 +9,9 @@
  - removed test and live section in configuration files
  - removed configuration for external script names
  - 'PB_cal_bam' analysis pipeline renamed to 'central'
-=======
+
 release 47.9.1
  - Fixed split sanity checks
->>>>>>> eba77dd2
 
 release 47.9
  - analysis daemon patch: ensure runfolder glob expressions are used when finding the runfolder path
