--- conflicted
+++ resolved
@@ -1,7 +1,6 @@
 LIST OF CHANGES
 ---------------
 
-<<<<<<< HEAD
  - GCLP compliance-related daemon changes:
      runs will not be progressed to analisys/archival unless the
      flowcell barcode is set in the npg_tracking database;
@@ -16,7 +15,7 @@
      use batch id if provided by the caller;
      derive the run id from runfolder path/content
  - check for RTA run tag is dropped in the analysis daemon - all current runs are RTA
-=======
+
 release 47.6
  - reenable archival of index files for CRAM/BAM files to iRODS
 
@@ -25,7 +24,6 @@
 
 release 47.4
  - multiple TraDIS library types now in use, all assumed to start with TraDIS
->>>>>>> dcd07e93
 
 release 47.3
  - P4 can process nonconsented X and autosome human split, and separate Y chromosome data
