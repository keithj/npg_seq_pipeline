--- conflicted
+++ resolved
@@ -1,15 +1,7 @@
 LIST OF CHANGES
 ---------------
 
-<<<<<<< HEAD
- - Replaced the original log role with the one from DNAP utilities, which provides
-   a Log4perl logger and some convenience methods. All the original log statements
-   were at the same "level", no ethey are split into INFO, WARN and ERROR. Replaced
-   croak with logcroak. '--verbose' mode activates DEBUG level.
-
-=======
  - update p4 stage 2 (seq_alignment) to handle all cases (e.g. no target alignment, spike tag)
->>>>>>> 531ae4e2
  - support generation of targeted stats files in seq_alignment.pm with p4
  - qc jobs creation, can_run, check object instantiation:
      do not supply path/qc_in, which is now optional
