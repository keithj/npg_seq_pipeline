LIST OF CHANGES
---------------

<<<<<<< HEAD
 - remove GCLP-specific code and configuration files
=======
 - pipeline scripts - redirect stderr output to the log to capture output from all
   NPG and CPAN modules in one place
>>>>>>> 1b32f633

release 51.9
 - p4stage2 speed-up by caching references
 - p4stage2 errors in getting a reference made fatal
 - iRODS publish script new options: (1) --restart_file to pin the script's
     process file name to a particular LSF job, (2) --max_errors to force the script to
     fail after certain number of errors (10 specified in the configuration file)
 - seqchksum_comparator test fixed for gseq by generating a cram file with a header
   that lists a reference available on gseq and supressing an outside search by
   setting REF_PATH to an invalid value; the test will continue to work on hosts
   where REF_PATH i sset and available
 - consistent computation of absolute path, which takes account of substitution

release 51.8
 - when comparing checksums, generate seqchksums for each cram file and merge
   the results rather than merging the cram files and generating seqchksum

release 51.7
 - replaces the original log role with the one from DNAP utilities,
   which provides a Log4perl logger and some convenience methods.

release 51.6
 - test and code fixes to ensure problem-free tests under Perl 5.22.2
 - tweak to qc_report_dir in bsub command for one library per lane case
 - fix convert-low-quality flag in bambi decode command; set bid_implementation always to bambi

release 51.5
 - update p4 stage 2 (seq_alignment) to handle all cases (e.g. no target alignment, spike tag)
 - support generation of targeted stats files in seq_alignment.pm with p4
 - qc jobs creation, can_run, check object instantiation:
     do not supply path/qc_in, which is now optional
     do not set attributes that the object does not have
 - allow specification of implementation (java or bambi) of illumina2bam and bamindexdecoder
    in p4 stage 1 via general_values.ini
 - add Broad Institute's RNA-SeQC to list of autoqc checks
 - run bam_flagstats autoqc check via the qc script
 - tweak for targeted stats files and also human split

release 51.2
 - patch to script_must_be_unique_runner - only ignore exact matches to the job id
 - change function order to run p4 stage 1 analysis by default

release 51.1.1
 - extended is_hiseqx_run to detect HiSeq 4000 runs
 - samtools1 cat .. doesn't work with different references, replaced by samtools1 merge ..

release 51.1
 - replaced bamcat .. by samtools1 cat .. in seqchksum comparision
   previous command line was too long for large pools
 - changes for pools with >999 samples, LSF job array index now 5 digits
   modified tests
 - added lims_driver_type cli option

release 51.0
 - use npg_irods npg_publish_illumina_run.pl in place of data_handling irods_bam_loader.pl
 - provide appropiately changed second index read tags for ordered flowcell
   instruments (typically rev. complement) e.g. HiSeqX
 - in both the analysis and archival function order have an extra
   ml warehouse loader job to set the stage for loading to iRODS
 - warehouse loaders that are run after setting qc complete date
   wait for the runfolder to be moved to outgoing, their log location
   is updated accordingly

release 50.3
 - use 'purpose' field to decide if qc_run
 - study-specific software stack for the analysis pipeline
 - added new module for p4 stage1 analysis

release 50.2
 - names of the pipeline daemon modules and scripts harmonised
 - the daemon module does not inherit from the pipeline base class thus
   reducing the number of command line script options
 - common code moved from the daemon scripts to the daemon module
 - a new role for common accessors

release 50.1
 - bug fix to allow archival daemon to work (restore availabilty of run folder
   finding method)

release 50.0
 - purge carriage returns (as well line feeds) from study descriptions for RG header
   records (xml lims driver has previously done this as part of XML parsing)
 - require minimum version 5.10 for perl
 - add study analysis configuration accessor
 - simpler name for the archival daemon module
 - parent class for pipeline daemons
 - dry_run option for daemons
 - consistent behaviour of the archival and analysis daemons
   when LIMs data are not available in the ml warehouse and
   the run is not a QC run, the run is skipped
 - the pipeline daemons define the type of the pipeline to run
   (default, gclp, qc) and set appropriate backward-compatible
   options for the pipeline script
 - Log::Log4perl logger is used in pipeline daemons
 - cached samplesheet generation - use ml warehouse for all
   runs except QC runs, for which the old warehouse is still used
 - add npg_pipeline_job_env_to_threads script (to avoid excessive repeated perl one-
   liners in command arguments).
 - archival of logs should run after an asynchronous move to outgoing (peformed by the
   staging daemon) - paths adjusted and job preexec checking for the existence of the
   runfolder in outgoing is added

release 49.8
 - seq-alignment now uses bwa_aln_se for single read runs
 - disable log archival pending enhancements

release 49.7
 - seq-alignment - P4 and new bwa for older chemistries & forcing mem for alt references
 - bug fix after passing RG paramater to illumina2bam: change SplitBamByReadGroup options:
     do not set OUTPUT_COMMON_RG_HEAD_TO_TRIM, strip last component (runid_lane) from
     OUTPUT_PREFIX
 - use threading for bam and cram creation in seq_alignment
   references and GCLP
 - add attribute "gclp" common to analysis and archival scripts
 - function list config files always contain pipeline module name e.g. central

release 49.6
 - pass RG paramater to illumina2bam
 - add archive::file::logs

release 49.5
 - correctly determine path to SplitBamByChromosomes.jar
 - drop redundant do_markduplicates and not_strip_bam_tag options from args list
   of the old-style bam alignment script
 - factor out generation of bam_flagstats metics into a method
 - call new bam_flagstats execute method instead of invoking individual parsers explicitly -
   forward compatibility
 - npg_pipeline::cache - reuse_cache_only option added RT#486264
 - check for an inline index when calculating index_length

release 49.4
 - LSF job creation for autoqc checks - use qc check objects directly when
   testing whether to create a job

release 49.3
 - error if padding for spiked Phix index sequence is not long enough
 - kill unwanted jobs efficiently (one command for all ids and -b option)
 - call warehouse loaders with verbose option
 - call ml warehouse loader at the end of the analysis pipeline so that the product
   table is loaded by the time the run goes into QC thus allowing to query this
   warehouse using run id
 - simplified name generation for fastq files
 - use 'subset' option of the bam_flagstast autoqc result instead
   of the 'human_split' option
 - allow p4 to be used where no alignment is specified for target but human
     split (contains_nonconsented_human) is
 - new tests for various p4 analysis options in seq_alignment
     (20-archive_file_generation-seq_alignment.t)

release 49.2.1
 - to avoid deprecation warnings in Config::Any,
   ensure XS extensions are available for YAML and JSON

release 49.2
 - test updates only

release 49.1
 - remove 'move_to_outgoing' step from function list for qc runs

release 49.0
 - run the archival pipeline entirely in the directory where it was started, ie
   do not move the runnfolder to outgoing; this will be done by the staging
   monitor

release 48.9
 - run illumina analysis loader in a lowload lsf queue

release 48.8
 - pipeline daemon - when calling the pipeline, do not use paths that are local to the host

release 48.7
 - generate  fastqcheck files for empty fastq files explicitly without
   running fastqcheck executable, which is not available on gseq cluster
 - daemon to process a run if machine location is unknown

release 48.6
 - force gclp analysis along the p4 route

release 48.5
 - archive to a "gclp" iRODS if function_list looks like gclp variant
 - use low_load queue for upstream_tags qc (accesses tracking and qc DBs)

release 48.4
 - Make group to change analysis directories to optional
 - use LSB_BIND_CPU_LIST over LSB_MCPU_HOSTS to determine number of threads to use
   within a job (cope with hyperthreading where LSF gives one slot to what is presented
   as two cpu - this will try to make use of apparent CPUs)
 - make number of slots used by seq_alignment configurable
 - allow running on file server by
   + use npg_tracking::util::abs_path to patch absolute paths
   + avoid perl chdir to give job working dir
 - drop not_strip_bam_tag option, explicitly disable bam tag stripping in seq_alignment
 - add daemon.ini and optionally add command_prefix to commands
 - use lowload lsf queue
 - seqchksum_comparator to cope with higher plexing (with a chdir)
 - force HiSeq rapid run V2 flowcells (BCXX suffix) to use p4
 - enable p4 single-end processing (bwa mem only, not RNA or non-consented human split)

release 48.3
 - get informatrion about a spike directly from lims
 - use old bam_alignment.pl, not P4, if omission of alignments requested
 - option (default on) to force analyses to assume phix spike
 - force P4 and so bwa mem for runs with reads > 100bp
 - enable human split for P4 in seq_alignment (using bwa aln, adapter trimming)
 - run old warehouse loader live in order to pick up pool-level information
     that is currently needed in SeqQC
 - gclp-specific function list for archival

release 48.2
 - added update_ml_warehouse
 - removed sf48 from list of staging areas in green room

release 48.1
 - pipeline-specific function lists
 - setting olb or qc_run flags to true results in olb or qc_run function lists used
 - qc_run flag on its own does not cause a change of lims driver
 - unused pipeline flags and options removed
 - for gclp runs, the analysis daemon to pass gclp function list to analysis pipeline

release 48.0
 - if LIMS cached data creation fails, pipeline script fails before submitting jobs:
     removed spider function from function order for both analysis and archival pipelines;
     introduced spider boolean flag that defaults to true;
     spider is run within prepare() method before the functions are executed
 - removed test and live section in configuration files
 - removed configuration for external script names
 - 'PB_cal_bam' analysis pipeline renamed to 'central'

release 47.9.1
 - Fixed split sanity checks

release 47.9
 - analysis daemon patch: ensure runfolder glob expressions are used when finding the runfolder path
 - use samtools1 (rather than samtools1_1) for samtools in archival and P4 pipelines

release 47.8.1
 - workaround bug: daemon missing new warehouse access

release 47.8
 - GCLP compliance-related daemon changes:
     runs will not be progressed to analysis/archival unless the
     flowcell barcode is set in the npg_tracking database;
     runs are not going to be progressed if it's impossible to fetch LIMs data for a flowcell;
     both analysis and archival daemon to pass runfolder path to the
     pipeline script;
     if batch_id is available, pass it to the analysis pipeline script    
 - use appropriate driver for samplesheet generation (xml, warehouse, ml_warehouse)
 - GCLP compliance-related pipeline changes:
     get the flowcell barcode needed for
     accessing LIMs information from runfolder path/content;
     use batch id if provided by the caller;
     derive the run id from runfolder path/content
 - check for RTA run tag is dropped in the analysis daemon - all current runs are RTA
 - use alt_process flag when archiving qc runs

release 47.7
 - switch seqchksum_comparator to cram, add new test data and updated tests
   convert all cram files to bam as current version of bamcat will not read cram
   dropped one test as converting an empty bam file to cram produces a valid cram file 
 - More sanity checks: use of y split and nonconsented X and autosome split only with Homo
   sapiens reference, use of nonconsented human split only with non Homo sapiens reference.
 - always apply sanity checks (even when not running P4 based pipelines).

release 47.6
 - reenable archival of index files for CRAM/BAM files to iRODS

release 47.5
 - turn off BAM archival to iRODS

release 47.4
 - multiple TraDIS library types now in use, all assumed to start with TraDIS

release 47.3
 - P4 can process nonconsented X and autosome human split, and separate Y chromosome data
 - tidy of conditions for selection of p4 processing, and new force_p4 flag to override them

release 47.2
 - don't process phix using the p4 pipeline

release 47.1
 - when using and copying an existing cache directory copy everything (instead of
   restricting to npg directory)
 - try to create samplesheet if it does not exist, even if copying cache

release 47.0
 - code moved to git repository

release 46.3
 - test fix

release 46.2
 - use samtools1.1 in seq_alignment P4 based analyses
 - externally specified webcache and samplesheet are copied to the default location
     inside the analysis folder
 - seqchksum primary data comparison between final product and post illumina2bam
 - run seqchksum and cluster count check at same time as post bam qc
 - tag list files creation:
     remove dedicated function
     call the code from illumina2bam function
     refactor into a stand-alone per-lane module
     create these files in the metadata cache directory
 - allow ref_match qc jobs to run 8 at a time (patched Bowtie ameliorates Lustre problem)
 - use subtemplate/library base templates rather than monolith ones for seq_alignment P4
 - do not run lane level pulldown_metrics job for a pool
 - extra seq_alignment check that run is compatible with available P4 pipelines
 - limit bam split by tag to lanes requested (fix)

release 46.1
 - for V4 HiSeq runs without a reference use bam_alignment.pl

release 46.0
 - remove redundant npg_pipeline::archive and npg_pipeline::roles::business::file_constructs modules
 - remove dependency on tag files npg_common::roles::run::lane::tag_info role
 - remove a callback for a phix flavour of the sequence error check (function is not in use)
 - move options for the adapter detection job to where the job is generated
 - error is thrown for non-existing qc check
 - remove generation of tag files (tag list files remain)
 - always create new tag list files
 - remove unused configuration options
 - remove --lane pipeline option (was used only in tests)
 - move generation of the bam2fastqcheck_and_cached_fastq job out of a module for
     job generation for autoqc functions
 - remove unused scripts

release 45.6
 - remove mostly redundant npg_pipeline::roles::business::internal_info, move
     tradis flag to the module creating illumina2bam job
 - remove redundant npg_pipeline::roles::business::bustard_lsf_reqs

release 45.5
 - remove unused callbacks for old-style run and lane status updates
 - remove a callback for lane completion files
 - remove --no_status_updates pipeline option
 - remove a prereq. script for checking for existence of files

release 45.4
 - omit PhiX sample name and study from strings generated for illumina2bam
   BAM RG record generation (lane/pool level)
 - ensure ref_match qc jobs run serially (to try to alleviate Lustre slow io 
   on simultaneous file read bug)

release 45.3
 - write log files for status change to qc complete to outgoing

release 45.2
 - remove the following functions from function order:
     status updates that do not create status files
     redundant touch_completed_lane

release 45.1
 - bug fixes and code improvements in a callback for file-based statuses
 - file-base status updates added to function order
 - ensure P4 pipelines in seq_alignment are aborted if required analysis is 
   not yet supported
 - remove bam_alignment and rna_seq_alignment steps (having been replaced
   by seq_alignment)
 - run bwa mem P4 alignment pipeline for V4 HiSeq runs as well as HiSeqX runs

release 45.0
 - Use P4 based BWA Mem analysis in seq_alignment if HiSeqX run
 - Use variable number of CPU slots for seq_alignment jobs (12 to 16)

release 44.15
 - Use soft filtering instead of hard filtering for spatial_filter
 - generate bam_alignment autoqc json for RNAseq analyses
 - don't try per plex "seq_alignment" analysis  or upstream tag qc 
   if no indexing read
 - callbacks for functions saving run and lane statuses to file

release 44.14
 - switched cluster count check to InterOp files
 - reinstated bam_cluster_counter_check for HiSeqX

release 44.13
 - seq_alignment refinements:
  + to RNAseq p4 script pass:
   - library_type, fr-unstranded or fr-firststrand if library is dUTP
   - AlignentFilter.jar location
   - real PhiX fasta location
  + add autoqc bam_flagstat json generation

release 44.12
 - increase nfs resources for seq_alignment to 4
 - drop localscratch requirement for seq_alignment
 - amended generation of rna_seq alignment commands to use new parameters, and amended corresponding tests

release 44.11
 - set PU option when calling Illumina2bam
 - HiSeqX run: skip bam_cluster_counter_check

release 44.10
 - update p4 vtfp template location in seq_alignment
 - do not run illumina_basecall_stats step for HiSeqX data

release 44.9
 - parallelise seq_alignment function

release 44.8
 - use seq_alignment module to replace bam_alignment to produce
   production output files and get rna analysis into production

release 44.7
 - use analysis_path as a location for the cached data directory
 - allow for flattened runfolder directory structure, ie do not
   insist on Illumina RTA directory structure

release 44.6
 - remove unused test data
 - use more up-to-date runfolder directory structure in tests
 - remove unused methods from test utility module
 - do not use analysis_path either in tests or in the code - this option is not
   being used
 - remove unused analysis_type option to the latest summary link creation job

release 44.5
 - Add qc_verify_bam_id to list of qc functions

release 44.4
 - pool-level asset ids are not loaded from a samplesheet, creating problems in SeqQC;
   warehouse loader not to take lims data from a cached samplesheet 

release 44.3
 - pipeline's unused no_spider flag removed
 - 'spider' function re-implemented to create a cache suitable for
   samplesheet-based lims objects
 - cache directory moved down to the bam basecall directory
 - 'create_webcache_softlink' function removed since the location
   of the cache is now inambiguous
 - stand-alone module npg_pipeline::cache for generating a cache
 - unused functions for handling emails in tests removed
 - 'no_recalibration' flag replaced by 'recalibration' flag that
   defaults to false
 - analysis pipeline is started without explicitly using setting
   'recalibration' flag
 - use Biobambam based adapter detection instead of illumina2bam's

release 44.2
 - autoqc data retriever has changed, update the constructor's attributes

release 44.1
 - added Illumina2bam.jar options for runs with an inline index to put the
   tags on the read with the inline index and modified tests accordingly

release 44.0
 - location of the log for the archival warehouse loader job changed
   from the analysis directory to outgoing
 - reduce dependency on npg_common:
     parse configuration files directly;
     move functionality of the npg_common::roles::run::fs_resource
     role into the base class;
 - remove run_conf and add_to_run_conf attr/method from the base class

release 43.4
 - extended inline index to read 2
 - create tileviz directory when archive and qc directories are created

release 43.3
 - remove tileviz function from the pipeline
 - test update following changes to ping procedure for npg daemons

release 43.2
 - added --tileviz option to spatial filter parameters in pb_cal_align command
 - changed default region size to 200 and dropped region_min_count
 - added a check for pools with only one non-phix tag and extended tests
 
release 43.1
 - remove unused cram file generation function
 - remove provisions for running daemons on the old lenny farm
 - daemon to start analysis and archival for run folders that are co-located with
   daemon's host
 - update hosts in daemon utility that runs the pipeline daemons
 - upgrade bam alignment job memory requirement to 16GB
 - drop appending boost library path to LD_LIBRARY_PATH - not needed
   on Ubuntu precise
 - rely on path to find tophat2 executable

release 43.0
 - remove analysis and archival daemons dependency on npg::api, replace by
     direct calls to tracking database
 - remove analysis adaemon dependency on staging area globbing
 - increase job priority of HiSeq2500 runs
 - fix a bug in calculating jobs priority - priority should be set regardless
     of whether a priority value is set in teh tracking database
 - if the run does not have RTA tag, daemon will try again later
 - analysis daemon to call analysis on a whole run rather than listing
     lanes explicitly
 - remove analysis daemon dependency on LIMs data
 - remove definition of lsf_resource_select from the config file;
     both daemons to supply this option as "lenny" if running on the old farm

release 42.7
 - analysis daemon to submit runs form a subset of staging areas depending
     on the cluster name it is running on
 - redundant tests and test code removed

release 42.6
 - turn off default PhiX based Qval calibration
 - hard code the memory rather than look in config file
 - remove mocked objects for qc tests and add explicit test for qc_adapter
 - separate test executables for lsadmin 

release 42.5
 - improvements to lsf_job module and its tests
 - to be able to submit tileviz job accross farms,
     drop request for particular nodes from the tileviz lsf job spec

release 42.4
 - new module lsf_job to generate LSF7/9 memory limit strings
 - remove /software/bin/perl in local LSF commands

release 42.1
 - add upstream_tags qc check

release 42.0
 - to ensure host-specific path to script is used, use bare script name in daemon definitions

release 41.10
 - job that updates run status to 'run archived' should write log to analysis not outgoing
 - production environment is now set in login shell - no need to set npg
   and npg cpan lib location through PERL5LIB;

release 41.9
 - patch for adaptor autoqc jobs memory requirements; mismatch in
   requested and allowed causes an error in job submission on farm2

release 41.8
 - patch to script_must_be_unique_runner - it's job id we need

release 41.7
 - patch to script_must_be_unique_runner - having a pipe expands the value
   of $LSB_JOB_INDEX prematurely

release 41.6
 - archival to irods jobs for the same run are prevented from running concurrently
 - qc_adapter uses explicit span hsots in bsub command

release 41.5
 - pg_pipeline/analysis::harold_calibration_bam, alignment_script invocation: removed
    deprecated --intensity_dir flag; added --bam_join_jar flag which uses CLASSPATH
    to locate its argument
 - use one nfs slot for rna alignment since all compute is done locally on a node
 - finding mountpoint for directories in /tmp does not go well under erl 5.16.3
   on farm-precise-dev64; explicitly set TEST_FS_RESOURCE in the tests for
   rna alignment farm job creation

release 41.4
 - OLB can use more CPUs - from 8 to 16 (changed from fixed 8)
 - --no_recalibration option no longer stops PhiX alignments
 - amended npg_pipeline/archive/folder/WebCache.pm and lib/npg_pipeline/pluggable/harold.pm
      to use script_name attribute instead of $PROGRAM_NAME

release 41.3
 - ensure irods archival does not block setting qc review pending status -
   bug fix in the parallelisation configuration

release 41.2
 - changes to tophat alignment script to cope with single reads
 - qc_adapter uses 2 cpu 1500M, illumina2bam uses 2 cpu 4000M
 - move to qc review pending state does not depend on the outcome
   of archival to irods to allow for manual qc to proceed reagrdless
   of the state of the IRODs repository; failed archival to
   irods jobs will still show in stuck jobs list
 - fixed a test that accessed xml feeds from live url

release 41.1
 - rna-seq alignment added

release 41.0
 - pipeline daemons settings to work under perl 5.14
   this set up requires that '/etc/bashrc' is sources in the user's
   .bashrc 
 - perlcritic policy name printed when perlcritic errors are displayed

release 40.6
 - return archival of bam files to irods to the analysis pipeline

release 40.5
 - local analysis and archival deamons defenitions (moved from instrument handling)
 - take inline index end from st::api::lims module

release 40.4
 - exclude archival of bam files to irods from the analysis pipeline -
   temporary measure to tier over a whole day of irods maintenance 

release 40.3
 - following controlcentre-less deployment of daemons, irods path is lost
   in deamons; replace sourcing lsf configuration with sourcing /etc/bashrc
   which sould take care of lsf configuration and add whatever is defined
   in .softwarerc (eg irods)

release 40.2
 - limit max threading for phiX bwa sampe (so we don't break memory limit)

release 40.1
 - bugfix - fixed cycle_start1 in pb_calibration jobs for '3 prime poly-A pulldown' lanes

release 40.0
 - dependency on /software removed, filesystem_locations.ini configuration file removed
 - production pipeline daemons to use standard error for logging, which will go to a file
   designated when setting the daemon
 - no fall back onto stored tag files, LIMS should provide information about tags
 - pb calibration tools are located dynamically
 - a full path to OLB in the configuration file
 - unused npg_pipeline_preexec_lsf_resource_max script removed
 - allow alignment jobs to use 6 to 12 processor slots
 - removed type==X86_64 lsf select option that was used for some autoqc lsf jobs
   since it does not combine well with select[lenny] or similar
 - added lsf_resource_select pipeline option that is set by default to lenny in the config file;
   if set, this option is added as -R select[xxx] to all lsf job submissions;
   if set for pipeline daemons, gets appended to pipeline script options
 - installing data/config_files added to the build's install target
 - lsf configuration file path is stored in the pipeline configuration files
 - threading in sam{se,pe} and bump bam_alignment memory up to 13200MB

release 39.7
 - removed hardcoding illumina2bam location from the pipeline
 - job creation fails if necessary jar files not found
 - outdated special test for bam alignment tradis removed
 - change pb calibration version to 10.6
 - removed hardcoding a full path to the bam alignment script

release 39.6
 - spatial filter - default to removing failed reads and use V10.5

release 39.5
 - bump BAM creation memory from 8G to 10G

release 39.4
 - fix running of pb_align for single read data
 - loosen REs looking for cycles to use fo rindex in 3' pulldown sample descriptions

release 39.3
 - fix misleading cluster counter check fail message
 - disable cram creation until tools supporting 1.1 are released

release 39.2
 - only apply spatial_filter if a spatial_filter filter file exists
 - use lower case for homebrew BAM tags used for random bases in 3' pulldown library illumina2bam usage
 - extend 3' pulldown "jecfoo" to cope with index starting at different cycles and different read lengths
 - use spatial filter numbers when checking cluster counts add up
 - remove unnecessary export of npg_comon modules
 - reflect the move of some npg_common modules to the npg_tracking namespace

release 39.1
 - bugfix - use bash for PB_score bsub command (as it uses a bash'ism)

release 39.0
 - hardcoded list of special-index library types should be compatible with tracking
 - modified illumina2bam to handle the "jecfoo" special read 1 index
 - reflect the fact the run, lane and tag roles moved from npg_common to npg_tracking namespace

release 38.3
 - avoid pointless compression in data pipe out of spatial_filter in PB score jobs

release 38.2
 - switched to v10.1 of pb_calibration

release 38.1
 - bugfix spatial filter takes raw intensity path, not dif file location
 - bump filesystem resources used at calibration table generation step

release 38.0
 - daemons updated, outdated code removed
 - spatial filter added
 - calibration code changed to V9 - one table calibration (incudes both reads)

release 37.2
 - analysis daemon patch to exlude deleted earlier option

release 37.1
 - redundant modules removed
 - default for the local flag reflects the value of no_bsub flag
 - spatial_filter flag added and propagated to illumina2bam job
 - bump OLB to 1.9.4
 - setting nonconsented human and spiked phix flags for a lane - dependency on npg tracking database removed

release 37.0
 - don't stop spiked phiX "harold" alignment if no_recalibration is set - we still need to filter any PhiX out.
 - Add adapter detection code after Ilumina2bam for paired read data (data in "a3" and "ah" tags)
 - TraDIS tags tr and tq no longer stripped by BamTagStripper wrapper so turn back on strip BAM tags by default for TraDIS

release 36.13
 - tileviz job creation improvements in order to address lsf job failures due to problems with the nfs file system:
     preexec to check for the existence of the qc directory,
     pipeline script to create the tileviz directory if it does not exist

release 36.12
 - bug fix; stopped using roles that were removed in the previous point release

release 36.11
 - change function_order for tileviz and log name
 - corrected syntax error in construction of job command in cram.pm
 - added tests for cram.pm

release 36.10
 - bug fix for tileviz and calibration_table jobs

release 36.9
 - npg_pipeline::analysis::harold_calibration module deprecated, its test removed
 - attributes/methods for retrieving control species reference simplified
 - removed npg_pipeline::pre_exec::references_adapters and refactored bin/npg_pipeline_preexec_references to use reference finder roles directly
 - removed npg_pipeline::roles::business::pre_exec_strings, its code integrated into npg_pipeline::roles::business::base
 - fixed files_present_pre_exec_string function; preexec script should ensure that all lanes (not only the ones currently processed) are ready for the state change
 - removed npg_pipeline::pre_exec::FilesPresent; replaced its code with simple code snippet in npg_pipeline_files_present
 - added tileviz function

release 36.8
 - amended cram.pm to supply archive_path to the cram_generation module to avoid lookup at cram creation time; reenabled cpu_limit addition to job name; removed unused code

release 36.7
 - added cram.pm module to create lsf submissions for bam to cram conversion; added cram_generation method to PB_cal_bam.pm

release 36.6
 - pass is_paired_read flag to bam_alignment scripts
 - bam pipeline diagram

release 36.5
 - convert illumina2bam path to absolute path and pass the result to bam_alignment script as well

release 36.4
 - add pulldown metrics autoqc check
 - change illumina2bam jar file name to Illumina2bam.jar

release 36.3
 - ensure crashing analysis launch for one run does not affect others launching
 
release 36.2
 - use index_length method inherited from long_info role in create_lane_tag_file to avoid to rebuild

release 36.1
 - remove archive lane directory and bustard directory for auto qc results loading

release 36.0
 - Added copy_interop_to_irods

release 35.3
 - npg tracking db fixtures fixed to reflect db schema changes in pending npg-tracking release 68.2

release 35.2
 - ensure use_bases is passed in bsub of old deplex jobs

release 35.1
 - touch complete lane job output name fixed; its command line generated listing only the necessary options

release 35.0
 - roll back NoGetopt metaclass in lsf queues attrs

release 34.3
 - bin/npg_pipeline_check_lsf_jobs now contains David's script copied from ~dj3/team117/npgsj
 - npg_pipeline::ConfigReader removed since this was just on object wrapper around a role
 - instrument_type and instrument_model pipelien options removed, not needed as options
 - old pipeline option to switch OLB preprocessing, defaults to false
 - npg_pipeline::analysis::bustard4pbcb - new module for preprocessing with OLB
 - npg_pipeline::pluggable::harold::PB_cal_bam_qc (with tests and a script) removed, its functionality moved to npg_pipeline::pluggable::harold::PB_cal_bam
 - execution of spidering moved to npg_pipeline::roles::business::base, special module for it removed
 - unused no_cached_webservice_data and webservice_cache_dir options removed
 - sourcing lsf and oracle conf files removed from the daemons, role and config file for this removed
 - archive_to_irods step called at the end of analysis, no_irods_archival option to toggle this
 - references config file removed
 - phix snip file location in config file changes from the master ref repository to lustre mirror
 - some unused attr of the base object and roles removed
 - some options and attributes marked as not available for setting from the command line
 - add a not_strip_bam_tag flag to pass to bam_alignment script to keep tags like OQ, ci etc. in final bam file
 - leave bam_alignment.pl script to figure out number of threads to use itself (from LSB_MCPU_HOSTS environment variable)
 - set bwa aln threads using LSB_MCPU_HOSTS environment variable in PB align commands
 - no_sf_resource flag added to allow for running on an LSF cluster where sf and irods resource is not defined
 - npg_pipeline::roles::business::databaseConnection role removed; the code switched to using npg_tracking schema attribute that is inherited from npg_common::...path modules
 - npg_pipeline::pre_exec::connectDBIxTracking module removed; bin/npg_pipeline_prexec_connect_dbix_tracking uses teh npg_tracking_schema attribute of npg_pipeline::base directly

release 34.2
 - unused npg_pipeline::reorder_fastq and npg_pipeline::Checker removed

release 34.0
 - spidering simplified and speeded up
 - tests that request NPG and Sequencescape XML feeds use webcache and nothing else
 - tests that post to NPG XML removed
 - tests that request connection to external live databases removed
 - propagation of the ref repository location to the can_run part of npg_pipeline::archive::file::qc
 - tests that access reference repository use test repository
 - unused test data (xml files) removed

release 33.7
 - Add option to BamIndexDecoder to convert low quality bases in barcode read to Ns and increase MAX_NO_CALLs from 4 to 6 for single plex lane

release 33.6
 - use lsf irods resource for bam loading job

release 33.5
 - a script to compute pipeline performance

release 33.4
 - bug fix: naming of empty placeholder fastq files for a single run RT#245665
 - unused scripts deleted from external_script_names.ini

release 33.3
 - set recalibrated path for create summary link lsf job

release 33.2
 - code from module npg_pipeline::pluggable::harold::qc moved to npg_pipeline::pluggable::harold
 - modules that inherited from npg_pipeline::pluggable::harold::qc noe inherit directly from npg_pipeline::pluggable::harold
 - module npg_pipeline::pluggable::harold::qc and its tests removed
 - script npg_pipeline_qc removed
 - a new update_warehouse function created
 - create_webcache_softlink function added to the pb_cal_bam_qc function order

release 33.1
 - module npg_pipeline::run removed, its children inherit directly from npg_pipeline::base
 - npg_pipeline::run::folder::move refactored to cope with moving folders whose names do not conform to standard RT#244644
 - npg_pipeline::run::folder::link refactored to pass options to a script explicitly
 - lsf job for creating the summary link moved to the small queue
 - nfs resourses string removed from creating the summary link and moving runfolder lsf jobs
 - removed unused test data directory t/fuse
 - all job scheduling code moved to npg_pipeline::pluggable
 - a list of submitted job ids returned unsorted to maintain the actual order the jobs were submitted in
 - for bsub command, npg_pipeline::base->submit_bsub_command returns job number as integer
 - standard bsub return value (job number as a phrase) for the test bsub script
 - function create_webcache_softlink moved up to npg_pipeline::pluggable::harold to make it available for the bam pipeline

release-33.0
 - either launch all jobs or none, ie if cannot launch all jobs, kill the once that has been launched; RT#243670
 - token lsf job at the end to make last job failure trackable RT#244290
 - methods and accessors moved between base, pluggable and harold to achieve a more logical split between these three mosules
 - functions and accessors for inferring function order simplified
 - use of 'NoGetopt' metaclass for attributes that do not have to be script options
 - Keep calibrated qualities score when merging with original phix alignment
 - No longer vary filesystem resources used for BAM and fastq split by tag depending on number of plex (Sanger ISG have upgraded NFS server kernel to avoid XFS/NFS fragmentation bug)

release-32.2
 - fix missing phasing numbers in BustardSummary.xml - illumina_basecall_stats

release-32.1
 - move forward qc_tag_metrics just after illumina2bam
 - parallelise illumina_basecall_stats with illumina2bam
 - croak when no expected tag sequence or index given in sequencescape and don't create one based on the stardard illumina or sanger tag list
 - make sure harold_recalibration job submitted to creat bam file soft link when no_recalibration flag given
 - explicit arguments are given to the illumina analysis archival scripts to prevent future failures when rearrangements are made in the parents, see RT#243937
 
release-32.0
 - change to new BAM based pipeline for default analysis
 - suspended start of the pipeline
 - config path is built relative to the bin directory; if running from the local directory, local configuration is going to be used
 - spidering methods list reduced
 - increase max_no_calls for decoding if only one plex for a lane

release-31.1
 - special case of bam input for the adapter check
 - unused scripts scripts/functional_script.pl scripts/spider_batch removed
 - extra function in the function order for pb_cal_bam, bam_cluster_counter_check

release-31.0
 - don't try to return control recalibration table if no position given
 - skip non spiked-phix lane for recalibration in PB_cal_bam
 - create lane and lane qc directory in create_archive_directory function order
 - add create_archive_directory in PB_cal_bam
 - add bam_alignment function_order in PB_cal_bam, for bam alignment, filtering, sorting and markduplicates
 - increase bwa aln threads from 4 to 6 in PB_cal_bam, and get their value from config file
 - separate module for autoqc functions npg_pipeline::pluggable::harold::qc
 - pb_cal_bam_qc combined module integrates pb_cal_bam with qc and post_qc_review
 - hardcoded description of a study for control entity
 - npg_pipeline::roles::business::base clean-up - redundant test-related code deleted
 - npg_pipeline::daemons::harold_analysis_runner - calles to batch->lanes replaced with
   calls to the new st::api::lims module
 - npg_pipeline::pluggable::harold::post_qc_review - migration pipeline related functions deleted
 - npg_pipeline::archive::mpsa_to_irods_migration_helper and its tests removed - not needed
 - function for creating empty fastq files and cached short fastq files from a bam file
 - function to run tag_metrics autoqc check
 - qc script to take --qc_in and --qc_out arguments instead of --archive_path to allow for
   being flexible about qc input directories
 - parallelesation of  archive_to_irods and archive_to_sra removed since archive_to_sra is not used any more
 - npg_pipeline::roles::business::base->batch method removed
 - some changes to the npg::api::lane object usage to stop using deprecated methods, especially getting hardcoded references

 - introduction of webcache in tests to cope with npg::api::lane methods using st::api::lims object and the latest batch xml
 - explicit spidering of st modules from npg::api modules discontinued; getting references and insert sizes explicitly in spidering discontinued since this should be covered by spidering the lims objects

 - redundant code removed:
     npg_pipeline::pluggable->alert accessor
     npg_pipeline::dispatch_tree::evaluator module removed

release-30.4
 - schema info picks up from a local directory before the users directory. Move
   run_lane_status changes to be run from the runfolder, and this should avoid this
   problem
 - don't try to run any recalibration on a lane marked control through PB_cal

release-30.3
 - only run PB_cal recalibration on a lane which is either phix or a control

release-30.2
 - enable genotype qc check

release-30.1
 - ensure that the tag files can be created if the tag on a spike is longer than the tags on the plexes

release-30.0
 - pb_cal_bam: turn off compression for pb_predictor bam output and merge phix alignment into this output
 - split_bam_by_tag function order added for pb_cal_bam
 - increase illumina2bam fs resources from 1 to default 4
 - increase the number of log files for check_lsf_jobs to look through
 - finish added to function order by default
 - update run_lane status, which will handle updating runs to analysis complete/qc review pending

release-29.3
 - make sure the same study not stored more than once for a multiplexed lane

release-29.2
 - phasing for lane changed to lane from auto
 - remove code and files that existed from initial ideas about the pipeline setup

release-29.1
 - bug fix about file name for lane tag

release-29.0
 - pipeline to use single access point lims module
 - pipeline to take actual positions from batch xml in prererence to the run-lane information from the tracking database
 - tag lists generated only for the lanes the pipeline has to deal with
 - vary filesystem resources used for fastq split by tag depending on number of plex

release-28.10
 - bump up filesystem resources used for BAM mark duplicates

release-28.9
 - decrease cpu requirement for non-consented and spiked phix fastq splitting from 12 to 8

release-28.8
 - switched to branch 7.0 of PB_cal (detect bad tile/cyles + new caltable format)
 - bump up filesystem resources used for creating fastq files

release-28.7
 - bug fix to catch the command line for recalibration_alignment for schema information

release-28.6
 - bam & markduplicate files need creating for removed phix, even if the lane is multiplexed

release-28.5
 - daemon only submits for lanes present in batch xml
 - spidering only spiders lanes which are declared from the positions method

release-28.4
 - get study from lane entity directly instead of from sample

release-28.3
 - use study publishable name for bam header, and add study description as well

release-28.2
 - increase cpu requirement for non-consented and spiked phix fastq splitting from 4 to 12

release-28.1
 - OLB version upped to 1.9.3
 - bugfix - BamIndexDecoder not merge by subversion for release-28.0 - corrected
 - bugfix - Jobs which are launched by a job which is part of an array, take the array index as part of the job requirement

release-28.0
 - lane based post_qseq launched
 - analysis complete and qc review pending moved to primary analysis pipeline
 - analysis complete dependency on post qseq, plus pre-exec test for existence of
   files in archive directory which will be written at end of each lanes secondary
   analysis
 - create a lane taglist file with tag sequence, name and library, sample and study name
 - pipe illumina2bam output to BamIndexDecoder if multiplexed run

release-27.3
 - patch to fix only getting stats for lane demultiplex if the lane is multiplexed
 - bustard and gerald lane based option
 - pass through bustard.py parameters with override_all_bustard_options
 - bugfix - ensure that spidering gets assets for plexes

release-27.2
 - increase memory requirement for illumina2bam job to make sure JVM can start

release-27.1
 - new function_order illumina2bam to convert bcl files to bam
 - reduced spidering to only do functions we know are called
 - dependency on current running job added to any jobs with no dependency
   if the job launching is a job itself
 - remove dependency on MooseX::InsideOut (which is broken in Moose2.0)

release-27.0
 - increase number of job io slots for pb_cal jobs to 4
 - increase number of processors to 4 for score and alignment
 - push number of processors through to bwa with aln_parms
 - stop bam production for full lanes which are multiplexed
 - stop the subsequent mark duplicate jobs for those lanes
 - stop the subsequent gc_bias qc check for those lanes
 - in scripts a helper script for checking spidering. This is always subject to change!

release-26.4
 - increase memory for bam_markduplicates to cope with higer density coverage

release-26.3
 - spidering imporovements to capture more data to ensure we get full requests to get the correct study for the sequencing request
 - all runs without a control lane will run with the PB_cal no recalibration option

release-26.2
 - job_priority option, to enable a user to determine the job priority to be used for all jobs, regardless of the queue to which the job would be submitted
 - remove bam_index function order
 - fix launching the post_qc_review in pipeline migration helper to include user defined requirements
 - spider calls studies on lane to ensure that we get the studies
 - move run folder drops the log file into a log directory within the folder moved to, rather than just the folder,
   so that any wildcard matching won't find that by accident

release-26.1
 - spidering improved to pick up more relating to samples on multiplex lanes, but not to go down the children, as this might end up pulling the entirety of Sequencescape
 - munge summary files removed from function_orders.yml as no longer necessary to run
 - bugfix: correct cal table name should be generated for all functions/scripts which need access to it
 - references_adapters directory check: must only replace the word references with adapters, not if is is part of a larger word or construct

release-26.0
 - removal of the munge filenames/readnames that were needed for old version of GERALD recalibration
 - add in job_name_prefix (both in general_values.ini and as command option) to add a prefix to all job names, for ease of seeing them in lsf
 - no_secondcall flag to ensure switch off generating second basecalls and storing them in the bam files
 - update live versions of OLB (for bcl2qseq) and CASAVA

release-25.1
 - addition of code to check the lsf queues for stuck runs and let you know which jobs failed

release-25-0
 - complete removal of srf generation and code for gcfreq creation
 - removal of illumina_pipeline_bin and it's conf key/valeu pairs as legacy which is not needed
 - switched order that fastq2bam jobs are launched, so that full lanes bams are generated in preference
   to plex ones. This may give a slight time improvement due to more efficient resource allocation
 - move as much qc to run in parallel with fastq2bam as possible, to endeavour to reduce the time these
   extend the pipeline by

release-24.4
 - daemon for launching analysis to check if the run has spiked lanes, and then launch PB_cal for spiked, with a
   no_cal/bustard&gerald to run alongside

release-24.3
 - add bam cluster count checking based on bam flag stats

release-24.2
 - pre-exec references job added to fastq2bam jobs as these need to query the references repository during running
 - pre-exec references job added to alignment and calibration jobs in PB_cal
 - spiked calibration tables need to know the snp files for phix
 - phix snp file added to pb_cal_pipeline.ini, so as to be retrieved for calibration job

release-24.1
 - turn off running full PB_cal pipeline as standard
 - lsf_queue and small_lsf_queue to be used to determine queues, so now functional command line options

release-24.0
 - a function to perform the ref_match autoqc check
 - no_srf_generation stops trying to split and index srf files
 - bugfix - is_spiked_phix is boolean
 - a function to split nonconsented if not done yet
 - if the run is performed on a HiSeq, then do not create srf files
 - a function to perfor a sequence error check for spiked phix part
 - an ability to pass extra options from functions to an autoqc script

release-23.0
 - bug fix to make sure correct basecalling software returned from bustard config xml file
 - bugfix - drop tag from readname in srfs for lanes on multiplexed runs which are not multiplexed
 - deal with spiked in phix for pb_cal calibration
 - patch - give Instrument generated BaseCalls directory to setupBcl2Qseq.py
 - tests: now use domain test in the conf files, so that consistency can be kept in tests, whilst live info may change

release-22.0
 - spiked phix splitting will generate fastqcheck and md5 for the newly generated fastq files
 - remove the file renaming part from spiked phix splitting command for schema information
 - consider spiked phix part for cluster count checking
 - strip out all dependencies on srpipe::util
 - strip out dependencies on srpipe::config::constants and srpipe::config::instruments
 - spidering now calls the required_fragment_size on an asset to ensure that any further xml is loaded

release-21.1
 - fastq generation only adds the --index flag on lanes which are multiplexed, not all lanes on a run
   which have the indexing cycles performed

release-21.0
 - the pipeline to spider over requested lanes only
 - moved lane_tile_clustercount to npg_common::roles::run::long_info
 - demultiplexing only tiles which it can find in the Data/Intensities/config.xml file (since HiSeqs do not have consecutively numbered tiles)
 - phasing and matrix options moved to conf file, and phasing, prephasing and matrix now options to be passed on analyse_RTA's command line
 - using reference finder for human reference location for creating nonconsented human part bam file
 - bjobs for spliting spiked phix out, renaming srf and fastq files, and generating bam file
 - npg_pipeline::analysis::FixConfigFiles - go through the config.xml files in Data/Intensities and Data/Intensities/BaseCalls, and check that
  1) Last Cycle numbers and number of reads in each are the same (croak if not)
  2) the runfolder (on fs) has the same name as in NPG tracking (croak if not)
  3) Assuming 1 + 2 OK, then ensure that both config files have the correct Instrument name, runfolder name and id_run (fixing if needed)
 - add nonconsented splitting command line and spiked phix spliting program to schema information

release-20.1
 - MPSA archived HiSeq runs no longer visible by default

release-20.0
 - bcl2seq can have separate path from OLB

release-19.0
 - a post_qseq function to generate a stand-alone archive directory for old-runs2irods pipeline
 - a post_qseq function to call the post qc review script
 - SecondBaseCall - pb_cal needs to start producing second base calls
 - check recalibrated qseq files are original. If not, pass the original qseq files to bam generation

release-18.4
 - moving a run folder no longer requires using srpipe::util, so should be adaptable for anything, although, it no longer
   copes with a paired run
 - SchemaInformation now has improved data set, for preparation to go into the Bam headers

release-18.3
 - qc_cache_reads - additional step which will cache reads for qc's to use, saving processor time
 - archive_to_irods now in parallel with archive_to_sra
 - id_run now to be passed to the qc tests in the command line
 - srfs - index has increased memory for HiSeq benefits. srf_creation has increased memory so that not too many get launched
   on the same node

release-18.2
 - patch - webcache now checks the program name as a pattern match rather than an equality, in case the program name contains a path
 - move runfolder bug - remove the name check against the runfolder as name will not have any padding 0's
 - md5's - don't record the md5's of full fastq/srfs where the lane shou;d have split non-consented data
 - improvements to schema_information to make DS a more accurate description, and bugfix where we weren't getting the correct PB_cal information

release-18.1
 - Patch to SchemaInformation to cope with some changes to the way npg_common operates
 - parallelise hash now in a config file
 - removed some now unnecessary hashes/arrays of function orders and parallelise
 - test for qseq2fastq.pl will check to see if there is an md5sum and fastqcheck which can run on your system
   and modify/skip tests that rely on checking this functionality. Note: If this is the case, then you will
   need to modify the production code accordingly

release-18.0
 - Dependency on srpipe::config::instruments reduced - should use runfolder_path first, and fall back to this
   expect full removal within a few releases
 - fastq generation - md5 and fastqcheck creation options turned on
 - fastq generation - unique option turned on so that testing for uniqueness of readnames out of qseq files is done
 - md5 creation - script runs so that in process decisions can be made about the existence of files, and if md5s hav
   already been created
 - schema_information now created before bam's are created
 - schema_information always gets the RTA value and sticks at the top
 - DS tag in schema_information for those which are probably appropriate to go into a Bam Header

release-17.1
 - pass archive_path to irods_bam_loader instead of id_run
 - bugfixes
 - srf and qc_contamination parallelised with bam_generation in order to pull together rate determining steps
 - cluster counts do not check in the fastq files, the value is allegedly guaranteed in the fastqcheck file
 - analysis runner daemon now looks at the instrument type and determines which analysis to launch
 - PB_cal no recalibrated for HiSeq as production
 - PB_cal analysis now generates their own folder structures within the flag-waver (may need to be moved)
 - analyse_RTA no longer launches PB_cal
 - PB_cal - no_recalibration works how it should, so small_pb_cal now removed

release-17.0
 - schema information files generated which should report on how the run progressed, and various program versions used
 - patch to cluster counts to be happy if there are no srf's found for the lane
 - bam indexing done
 - softlink webcache used for the analysis into the archive directory for that analysis, and the post_qc_review can use that

release-16.5
 - pb_cal needs new directory paths so that multiple ones can be run
 - small_pb_cal for running a concurrent job which does no recalibration steps (HS benefit at current time)
 - pass archive path to bam generation, so that this is less dependent on working out paths itself

release-16.4
 - check for cif/dif/stats files and flag option to recreate 'dummy' cif/dif files
 - use a log folder to catch lsf log/out files in the various directories, instead of dumping directly into it
 - archival to irods

release-16.3
 - instrument name now taken either from short_info, or if must be calculated itself, then using prefixes
   from general_values.ini

release-16.2
 - PB_cal has moved to v6.0, with extra step and using bam files
 - run_conf file generated in runfolder directory. Current for bustard and gerald directory propagation throughout
   bustard/gerald primary pipeline
 - no_bsub flag, so instead of submitting a job to LSF, just logs the command. returns 50 as a potential job id when used
 - HiSeq archival to sra - no SRF files, and fastq's are either group unconsented (if unconsented), or hiseq (to be hidden
   but archived, as users should be utilising bam files from iRods)
 - no-eamss flag turned on for bcl2qseq in PB_cal pipeline
 - change production version of OLB to OLB-1.8.1a2

release-16.1
 - cluster count checking - fastq, fastqcheck and srfs get checked to see if they contain the same number of pf reads
   as the pf cluster count from BustardSummary.xml
 - moved most values, external script names and pathways to config files

release-16
 - PB_cal score has additional options to take a control calibration table, and use this if it can't legitimately use
   a lanes own cal table (see srl as to why)
 - touch all mp fastq files at start of post_qseq to ensure that they are found for all jobs, even if there are no PF reads
 - point fastq2bam to latest (v37) human reference

release-15.3
 - pre-exec script testing that the references and adapter directories can be found, before a job actually starts
   on the farm, so that there is less chance it will croak out if some repositories go away

release-15.2
 - all possible arrayed submissions have been done
 - PB_cal control lane now uses mode 2

release-15.1
 - bugfix multiplex fastqcheck generation
 - patch to psuedo down qseq files from BaseCalls for PB_cal pipeline

release 15.0
 - All post_qseq dispatches are submitted as job arrays, chaining if needed via -w'done(1234[*])' -J job_name[1-8]
 - PB_cal runs setupBcl2Qseq and amkes the qseq files in the basecalls directory, and then runs off these

release 14.2
 - load fastqcheck files into qc database added to post_qc_review

release 14.1
 - pass index tag fastq file to bam generation to add them in bam file

release 14.0
 - require 4 processors for human splitting bjobs
 - dependency on multiplex qc jobs added
 - turn off EAMSS (Killer B's)
 - mpsa upload now loads missing files for a lane, rather than assumes that because it has 1, it will have all
   - downside, you must ensure that this is not running for a run, if you want to manually do it
 - no archival of srf or fastq files for phix control lanes to fuse

release 13.0
 - PB_cal separated into independent pipeline launched at the end of the illumina analysis pipeline
 - PB_cal pipeline kicks off a post_qseq pipeline on it by default (but with no Latest_Summary,run_status updates or munge Summary xml)
 - sf_resource now put into rusage requirement, to try to limit the amount of IO on the nfs staging partitions

release 12.1
 - bug fix bam submissions
   - typo which stopped non split full lanes getting submitted
   - flagstats json file to go to qc directory
   - fastq files needed full path
   - strange typo of ; switched for . meant incorrect name and path generation

release 12.0
 - move bam_flagstats json file for each plex into lane qc directory
 - turn off creation of sig2 files
 - "analysis complete" moved after all qc and alignments to before "qc review pending", "secondary analysis in progress" now where "analysis complete" was (after Illumina pipeline is done).

release 11.0
 - job array for qc on plexed samples
 - require 4 cpus for bam creation because bwa alignments using threading now
 - pass human_split type and tag_index for bam generation if available
 - patch for ensuring a few axtra cached webpages are there

release 10.4
 - swapped the order of set_run_status_run_archived and move_to_outgoing
 - for post qc review script, unset an env variable that gives the cache location

release 10.2
 - bump default OLB to OLB-1.8.1a1

release 10.1
 - no_munge_summary flag added so that post_qseq can run on PB_cal directory
 - new postqseq function and module bam_markduplicate
 - add archive lane path into autoqc data loading list to pick up bam flagstats json file

release 10.0
 - gc-bias check is done
 - create lane tag file using expected tag sequence from sequencescape if available
 - caching of webservice responses in order to enable
   - less dependencies outside of the filesystem once jobs have been submitted
   - reduce load on webservers from multiple parallel jobs (in particular when we have a multiplex run)
   - find out up front if webservices are unavailable, and don't do anything

release 9.0
 - bam generation with second base call
 - launch harold recalibration
 - generate md5 for correct files after human splitting
 - patch to ensure that manually created lane tag files are not overwritten
 - update copyright
 - bam generation even if no reference
 - split multiplex fastq by tag
 - bam generation for multiplex split fastq
 - fastqcheck for multiplex split fastq
 - moved qseq2fastq.pl from the sanger-pipeline project to this project for better maintenance and deployment
 - only decode lanes which are multiplexed on the flowcell
 - generate tag decoding stats as json file for each lane

release 8.0
 - drop gcfreq creation
 - bam file generation
 - multiplex lane specific tag file support
 - qc_gc_fraction test
 - munge Summary.xml/htm in GERALD after a multiplex run has gone through GERALD processing
 - processor_fork_number moved from bustard_lsf_reqs to business/base, so it can be passed to post_qseq
 - summary data loading removed, as done within illumina summary loading
 - softlinked qseq_custom files will now use relative path instead of absolute path
 - Drop dependencies to use SangerPaths
 - $VERSION now on the same line as use Readonly; so that new Build.PL won't carp.
 - Build.PL, dependencies updated, but dependencies on other internal packages commented out until their $VERSION lines can be corrected like those in this package
 - md5s checked of the files once uploaded to mpsa, and compared to that in the md5 file

release 7.0
 - more launches optimised with MooseX::AttributerCloner generating command line options
 - srpipe::analysisrunfolder removed with the consumption of npg_common::roles::run::long_info
 - move to coping with the new way that GERALD deals with needing file structure for multiplexed samples
 - split srfs will now have srf_index_hash run on them once created
 - split_nonconsented memory allocation upped to 8G

release 6.1
 - moving to usage of MooseX::AttributerCloner to generate command line options
 - Bustard defaults now able to be overridden on the command line, so if the number of processors, etc need changing, then this can be done here without code changes
 - Bustard and GERALD steps now separated for easier launching of different analysis versions via the command line
 - 1.6 pipeline set to default
 - flag_options role, so that we can universally disable functions or pass info (such as no_control_lane) via a flag on the command line
 - change to use the new illumina_analysis_loader, which should accept particular paths from a command line, and so launch it with paths populated as the launcher object has
 - change to Bustard to do it's best to accept and force a control_lane determined by the user, but still relies on some info from Sequencescape to be present and correct
 - tag_file for indexed runs can be manually set rather than relying on choosing a tag_file from the defaults

release 6.0
 - major refactor of code to allow command line variables to be propagated through to objects using MooseX::Getopt and MooseX::AttributeCloner
 - separation of pipelines into separate npg_pipeline::pluggable::harold::<type> in order to make code management easier
 - due to MooseX::AttributeCloner, less code in npg_pipeline::pluggable::harold::<type> methods
 - increased test and POD coverage
 - create_pseudo_qseq_custom.pm - if there has been no recalibration, softlink in GERALD the qseq files in Bustard with qseq_custom names
 - fix_qseqs.pm - ensure that the id_run is correct in the qseq_custom files

release 5.0
 - npg_pipeline::base class with common methods used by many of the npg_pipeline modules
 - try to submit a job to lsf upto 5 times, croaking if unsuccessful after that
 - daemon runner and pipeline for RTA analysis

release 4.7
 - preexecute script to ensure that only 1 of a type of job could run at a time, and applied to npg_qc_api.pl (illumina analysis) loader
 - option to include tag files to split non_consented
 - default queue in archival runner - srpipeline
 - script to resort fastq files if they get created in the wrong order

release 4.6
 - archival runner
 - code for fixing broken fastqs
 - correct order of qseq_custom files to be alphanumerical when submitted for jobs

release 4.5
 - patch release

release 4.0
 - option/support to only run on a single lane
 - post_qc_review pipeline
 - refactor of code from srpipe::archive.pm to npg_pipeline::archive::file::to_sra so that this can be done from post_qc_review pipeline
 - post_qc_review can submit to lsf jobs to upload illumina_analysis, illumina_summary and auto_qc

release 3.0
 - bug fix - id_run not passed through to qc checks
 - adapt to use new qseq2fastq with changes for multiplex runs
 - croak out of post_qseq if it is not a full analysis

release 2.0
 - add qc_insert_size
 - srf_creation also does indexing script
 - log files are created
 - in log file, json string of dispatch tree
 - parse of the json string, which interrogates LSF for info
 - Latest Summary link now relative path
 - illumina2srf always runs out of 1.4 pipeline
 - archive dir is now set to be archive dir, not archive_test

release 1.0
 - set up
 - create npg_pipeline namespace
 - generate replacement to cleanup_run<|MERGE_RESOLUTION|>--- conflicted
+++ resolved
@@ -1,12 +1,9 @@
 LIST OF CHANGES
 ---------------
 
-<<<<<<< HEAD
  - remove GCLP-specific code and configuration files
-=======
  - pipeline scripts - redirect stderr output to the log to capture output from all
    NPG and CPAN modules in one place
->>>>>>> 1b32f633
 
 release 51.9
  - p4stage2 speed-up by caching references
