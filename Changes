--- conflicted
+++ resolved
@@ -45,15 +45,13 @@
    return a list with one item when there is only one component in
    the composition (instead of an empty list)
  - tileviz index file with links to lane-level tileviz reports is created
-<<<<<<< HEAD
  - seq_alignment supports HISAT2 aligner for RNA libraries
-=======
  - explicit iRODS destination collection is set for iRODS loaders,
    /seq/illumina/runs/RUN_ID for NovaSeq runs and /seq/RUN_ID
    for the rest
  - explicitly use iRODS loader from an 'old' dated directory for
    old style runfolders
->>>>>>> f46c071a
+
 
 release 52.1
  - bug fix in jobs names where jobs name should include the pipeline
