LIST OF CHANGES
---------------

<<<<<<< HEAD
release 47.7
 - switch seqchksum_comparator to cram, add new test data and updated tests
   convert all cram files to bam as current version of bamcat will not read cram
   dropped one test as converting an empty bam file to cram produces a valid cram file 
 - More sanity checks: use of y split and nonconsented X and autosome split only with Homo
   sapiens reference, use of nonconsented human split only with non Homo sapiens reference.
 - always apply sanity checks (even when not running P4 based pipelines).
=======
 - GCLP compliance-related daemon changes:
     runs will not be progressed to analisys/archival unless the
     flowcell barcode is set in the npg_tracking database;
     runs are not going to be progressed if it's impossible to fetch LIMs data for a flowcell;
     both analysis and archival daemon to pass runfolder path to the
     pipeline script;
     if batch_id is available, pass it to teh analysis pipeline script    
 - use appropriate driver for samplesheet generation (xml, warehouse, ml_warehouse)
 - GCLP compliance-related pipeline changes:
     get the flowcell barcode needed for
     accessing LIMs information from runfolder path/content;
     use batch id if provided by the caller;
     derive the run id from runfolder path/content
 - check for RTA run tag is dropped in the analysis daemon - all current runs are RTA
 - use alt_process flag when archiving qc runs
>>>>>>> 68921be5

release 47.6
 - reenable archival of index files for CRAM/BAM files to iRODS

release 47.5
 - turn off BAM archival to iRODS

release 47.4
 - multiple TraDIS library types now in use, all assumed to start with TraDIS

release 47.3
 - P4 can process nonconsented X and autosome human split, and separate Y chromosome data
 - tidy of conditions for selection of p4 processing, and new force_p4 flag to override them

release 47.2
 - don't process phix using the p4 pipeline

release 47.1
 - when using and copying an existing cache directory copy everything (instead of
   restricting to npg directory)
 - try to create samplesheet if it does not exist, even if copying cache

release 47.0
 - code moved to git repository

release 46.3
 - test fix

release 46.2
 - use samtools1.1 in seq_alignment P4 based analyses
 - externally specified webcache and samplesheet are copied to the default location
     inside the analysis folder
 - seqchksum primary data comparison between final product and post illumina2bam
 - run seqchksum and cluster count check at same time as post bam qc
 - tag list files creation:
     remove dedicated function
     call the code from illumina2bam function
     refactor into a stand-alone per-lane module
     create these files in the metadata cache directory
 - allow ref_match qc jobs to run 8 at a time (patched Bowtie ameliorates Lustre problem)
 - use subtemplate/library base templates rather than monolith ones for seq_alignment P4
 - do not run lane level pulldown_metrics job for a pool
 - extra seq_alignment check that run is compatible with available P4 pipelines
 - limit bam split by tag to lanes requested (fix)

release 46.1
 - for V4 HiSeq runs without a reference use bam_alignment.pl

release 46.0
 - remove redundant npg_pipeline::archive and npg_pipeline::roles::business::file_constructs modules
 - remove dependency on tag files npg_common::roles::run::lane::tag_info role
 - remove a callback for a phix flavour of the sequence error check (function is not in use)
 - move options for the adapter detection job to where the job is generated
 - error is thrown for non-existing qc check
 - remove generation of tag files (tag list files remain)
 - always create new tag list files
 - remove unused configuration options
 - remove --lane pipeline option (was used only in tests)
 - move generation of the bam2fastqcheck_and_cached_fastq job out of a module for
     job generation for autoqc functions
 - remove unused scripts

release 45.6
 - remove mostly redundant npg_pipeline::roles::business::internal_info, move
     tradis flag to the module creating illumina2bam job
 - remove redundant npg_pipeline::roles::business::bustard_lsf_reqs

release 45.5
 - remove unused callbacks for old-style run and lane status updates
 - remove a callback for lane completion files
 - remove --no_status_updates pipeline option
 - remove a prereq. script for checking for existence of files

release 45.4
 - omit PhiX sample name and study from strings generated for illumina2bam
   BAM RG record generation (lane/pool level)
 - ensure ref_match qc jobs run serially (to try to alleviate Lustre slow io 
   on simultaneous file read bug)

release 45.3
 - write log files for status change to qc complete to outgoing

release 45.2
 - remove the following functions from function order:
     status updates that do not create status files
     redundant touch_completed_lane

release 45.1
 - bug fixes and code improvements in a callback for file-based statuses
 - file-base status updates added to function order
 - ensure P4 pipelines in seq_alignment are aborted if required analysis is 
   not yet supported
 - remove bam_alignment and rna_seq_alignment steps (having been replaced
   by seq_alignment)
 - run bwa mem P4 alignment pipeline for V4 HiSeq runs as well as HiSeqX runs

release 45.0
 - Use P4 based BWA Mem analysis in seq_alignment if HiSeqX run
 - Use variable number of CPU slots for seq_alignment jobs (12 to 16)

release 44.15
 - Use soft filtering instead of hard filtering for spatial_filter
 - generate bam_alignment autoqc json for RNAseq analyses
 - don't try per plex "seq_alignment" analysis  or upstream tag qc 
   if no indexing read
 - callbacks for functions saving run and lane statuses to file

release 44.14
 - switched cluster count check to InterOp files
 - reinstated bam_cluster_counter_check for HiSeqX

release 44.13
 - seq_alignment refinements:
  + to RNAseq p4 script pass:
   - library_type, fr-unstranded or fr-firststrand if library is dUTP
   - AlignentFilter.jar location
   - real PhiX fasta location
  + add autoqc bam_flagstat json generation

release 44.12
 - increase nfs resources for seq_alignment to 4
 - drop localscratch requirement for seq_alignment
 - amended generation of rna_seq alignment commands to use new parameters, and amended corresponding tests

release 44.11
 - set PU option when calling Illumina2bam
 - HiSeqX run: skip bam_cluster_counter_check

release 44.10
 - update p4 vtfp template location in seq_alignment
 - do not run illumina_basecall_stats step for HiSeqX data

release 44.9
 - parallelise seq_alignment function

release 44.8
 - use seq_alignment module to replace bam_alignment to produce
   production output files and get rna analysis into production

release 44.7
 - use analysis_path as a location for the cached data directory
 - allow for flattened runfolder directory structure, ie do not
   insist on Illumina RTA directory structure

release 44.6
 - remove unused test data
 - use more up-to-date runfolder directory structure in tests
 - remove unused methods from test utility module
 - do not use analysis_path either in tests or in the code - this option is not
   being used
 - remove unused analysis_type option to the latest summary link creation job

release 44.5
 - Add qc_verify_bam_id to list of qc functions

release 44.4
 - pool-level asset ids are not loaded from a samplesheet, creating problems in SeqQC;
   warehouse loader not to take lims data from a cached samplesheet 

release 44.3
 - pipeline's unused no_spider flag removed
 - 'spider' function re-implemented to create a cache suitable for
   samplesheet-based lims objects
 - cache directory moved down to the bam basecall directory
 - 'create_webcache_softlink' function removed since the location
   of the cache is now inambiguous
 - stand-alone module npg_pipeline::cache for generating a cache
 - unused functions for handling emails in tests removed
 - 'no_recalibration' flag replaced by 'recalibration' flag that
   defaults to false
 - analysis pipeline is started without explicitly using setting
   'recalibration' flag
 - use Biobambam based adapter detection instead of illumina2bam's

release 44.2
 - autoqc data retriever has changed, update the constructor's attributes

release 44.1
 - added Illumina2bam.jar options for runs with an inline index to put the
   tags on the read with the inline index and modified tests accordingly

release 44.0
 - location of the log for the archival warehouse loader job changed
   from the analysis directory to outgoing
 - reduce dependency on npg_common:
     parse configuration files directly;
     move functionality of the npg_common::roles::run::fs_resource
     role into the base class;
 - remove run_conf and add_to_run_conf attr/method from the base class

release 43.4
 - extended inline index to read 2
 - create tileviz directory when archive and qc directories are created

release 43.3
 - remove tileviz function from the pipeline
 - test update following changes to ping procedure for npg daemons

release 43.2
 - added --tileviz option to spatial filter parameters in pb_cal_align command
 - changed default region size to 200 and dropped region_min_count
 - added a check for pools with only one non-phix tag and extended tests
 
release 43.1
 - remove unused cram file generation function
 - remove provisions for running daemons on the old lenny farm
 - daemon to start analysis and archival for run folders that are co-located with
   daemon's host
 - update hosts in daemon utility that runs the pipeline daemons
 - upgrade bam alignment job memory requirement to 16GB
 - drop appending boost library path to LD_LIBRARY_PATH - not needed
   on Ubuntu precise
 - rely on path to find tophat2 executable

release 43.0
 - remove analysis and archival daemons dependency on npg::api, replace by
     direct calls to tracking database
 - remove analysis adaemon dependency on staging area globbing
 - increase job priority of HiSeq2500 runs
 - fix a bug in calculating jobs priority - priority should be set regardless
     of whether a priority value is set in teh tracking database
 - if the run does not have RTA tag, daemon will try again later
 - analysis daemon to call analysis on a whole run rather than listing
     lanes explicitly
 - remove analysis daemon dependency on LIMs data
 - remove definition of lsf_resource_select from the config file;
     both daemons to supply this option as "lenny" if running on the old farm

release 42.7
 - analysis daemon to submit runs form a subset of staging areas depending
     on the cluster name it is running on
 - redundant tests and test code removed

release 42.6
 - turn off default PhiX based Qval calibration
 - hard code the memory rather than look in config file
 - remove mocked objects for qc tests and add explicit test for qc_adapter
 - separate test executables for lsadmin 

release 42.5
 - improvements to lsf_job module and its tests
 - to be able to submit tileviz job accross farms,
     drop request for particular nodes from the tileviz lsf job spec

release 42.4
 - new module lsf_job to generate LSF7/9 memory limit strings
 - remove /software/bin/perl in local LSF commands

release 42.1
 - add upstream_tags qc check

release 42.0
 - to ensure host-specific path to script is used, use bare script name in daemon definitions

release 41.10
 - job that updates run status to 'run archived' should write log to analysis not outgoing
 - production environment is now set in login shell - no need to set npg
   and npg cpan lib location through PERL5LIB;

release 41.9
 - patch for adaptor autoqc jobs memory requirements; mismatch in
   requested and allowed causes an error in job submission on farm2

release 41.8
 - patch to script_must_be_unique_runner - it's job id we need

release 41.7
 - patch to script_must_be_unique_runner - having a pipe expands the value
   of $LSB_JOB_INDEX prematurely

release 41.6
 - archival to irods jobs for the same run are prevented from running concurrently
 - qc_adapter uses explicit span hsots in bsub command

release 41.5
 - pg_pipeline/analysis::harold_calibration_bam, alignment_script invocation: removed
    deprecated --intensity_dir flag; added --bam_join_jar flag which uses CLASSPATH
    to locate its argument
 - use one nfs slot for rna alignment since all compute is done locally on a node
 - finding mountpoint for directories in /tmp does not go well under erl 5.16.3
   on farm-precise-dev64; explicitly set TEST_FS_RESOURCE in the tests for
   rna alignment farm job creation

release 41.4
 - OLB can use more CPUs - from 8 to 16 (changed from fixed 8)
 - --no_recalibration option no longer stops PhiX alignments
 - amended npg_pipeline/archive/folder/WebCache.pm and lib/npg_pipeline/pluggable/harold.pm
      to use script_name attribute instead of $PROGRAM_NAME

release 41.3
 - ensure irods archival does not block setting qc review pending status -
   bug fix in the parallelisation configuration

release 41.2
 - changes to tophat alignment script to cope with single reads
 - qc_adapter uses 2 cpu 1500M, illumina2bam uses 2 cpu 4000M
 - move to qc review pending state does not depend on the outcome
   of archival to irods to allow for manual qc to proceed reagrdless
   of the state of the IRODs repository; failed archival to
   irods jobs will still show in stuck jobs list
 - fixed a test that accessed xml feeds from live url

release 41.1
 - rna-seq alignment added

release 41.0
 - pipeline daemons settings to work under perl 5.14
   this set up requires that '/etc/bashrc' is sources in the user's
   .bashrc 
 - perlcritic policy name printed when perlcritic errors are displayed

release 40.6
 - return archival of bam files to irods to the analysis pipeline

release 40.5
 - local analysis and archival deamons defenitions (moved from instrument handling)
 - take inline index end from st::api::lims module

release 40.4
 - exclude archival of bam files to irods from the analysis pipeline -
   temporary measure to tier over a whole day of irods maintenance 

release 40.3
 - following controlcentre-less deployment of daemons, irods path is lost
   in deamons; replace sourcing lsf configuration with sourcing /etc/bashrc
   which sould take care of lsf configuration and add whatever is defined
   in .softwarerc (eg irods)

release 40.2
 - limit max threading for phiX bwa sampe (so we don't break memory limit)

release 40.1
 - bugfix - fixed cycle_start1 in pb_calibration jobs for '3 prime poly-A pulldown' lanes

release 40.0
 - dependency on /software removed, filesystem_locations.ini configuration file removed
 - production pipeline daemons to use standard error for logging, which will go to a file
   designated when setting the daemon
 - no fall back onto stored tag files, LIMS should provide information about tags
 - pb calibration tools are located dynamically
 - a full path to OLB in the configuration file
 - unused npg_pipeline_preexec_lsf_resource_max script removed
 - allow alignment jobs to use 6 to 12 processor slots
 - removed type==X86_64 lsf select option that was used for some autoqc lsf jobs
   since it does not combine well with select[lenny] or similar
 - added lsf_resource_select pipeline option that is set by default to lenny in the config file;
   if set, this option is added as -R select[xxx] to all lsf job submissions;
   if set for pipeline daemons, gets appended to pipeline script options
 - installing data/config_files added to the build's install target
 - lsf configuration file path is stored in the pipeline configuration files
 - threading in sam{se,pe} and bump bam_alignment memory up to 13200MB

release 39.7
 - removed hardcoding illumina2bam location from the pipeline
 - job creation fails if necessary jar files not found
 - outdated special test for bam alignment tradis removed
 - change pb calibration version to 10.6
 - removed hardcoding a full path to the bam alignment script

release 39.6
 - spatial filter - default to removing failed reads and use V10.5

release 39.5
 - bump BAM creation memory from 8G to 10G

release 39.4
 - fix running of pb_align for single read data
 - loosen REs looking for cycles to use fo rindex in 3' pulldown sample descriptions

release 39.3
 - fix misleading cluster counter check fail message
 - disable cram creation until tools supporting 1.1 are released

release 39.2
 - only apply spatial_filter if a spatial_filter filter file exists
 - use lower case for homebrew BAM tags used for random bases in 3' pulldown library illumina2bam usage
 - extend 3' pulldown "jecfoo" to cope with index starting at different cycles and different read lengths
 - use spatial filter numbers when checking cluster counts add up
 - remove unnecessary export of npg_comon modules
 - reflect the move of some npg_common modules to the npg_tracking namespace

release 39.1
 - bugfix - use bash for PB_score bsub command (as it uses a bash'ism)

release 39.0
 - hardcoded list of special-index library types should be compatible with tracking
 - modified illumina2bam to handle the "jecfoo" special read 1 index
 - reflect the fact the run, lane and tag roles moved from npg_common to npg_tracking namespace

release 38.3
 - avoid pointless compression in data pipe out of spatial_filter in PB score jobs

release 38.2
 - switched to v10.1 of pb_calibration

release 38.1
 - bugfix spatial filter takes raw intensity path, not dif file location
 - bump filesystem resources used at calibration table generation step

release 38.0
 - daemons updated, outdated code removed
 - spatial filter added
 - calibration code changed to V9 - one table calibration (incudes both reads)

release 37.2
 - analysis daemon patch to exlude deleted earlier option

release 37.1
 - redundant modules removed
 - default for the local flag reflects the value of no_bsub flag
 - spatial_filter flag added and propagated to illumina2bam job
 - bump OLB to 1.9.4
 - setting nonconsented human and spiked phix flags for a lane - dependency on npg tracking database removed

release 37.0
 - don't stop spiked phiX "harold" alignment if no_recalibration is set - we still need to filter any PhiX out.
 - Add adapter detection code after Ilumina2bam for paired read data (data in "a3" and "ah" tags)
 - TraDIS tags tr and tq no longer stripped by BamTagStripper wrapper so turn back on strip BAM tags by default for TraDIS

release 36.13
 - tileviz job creation improvements in order to address lsf job failures due to problems with the nfs file system:
     preexec to check for the existence of the qc directory,
     pipeline script to create the tileviz directory if it does not exist

release 36.12
 - bug fix; stopped using roles that were removed in the previous point release

release 36.11
 - change function_order for tileviz and log name
 - corrected syntax error in construction of job command in cram.pm
 - added tests for cram.pm

release 36.10
 - bug fix for tileviz and calibration_table jobs

release 36.9
 - npg_pipeline::analysis::harold_calibration module depricated, its test removed
 - attributes/methods for retrieving control species reference simplified
 - removed npg_pipeline::pre_exec::references_adapters and refactored bin/npg_pipeline_preexec_references to use reference finder roles directly
 - removed npg_pipeline::roles::business::pre_exec_strings, its code integrated into npg_pipeline::roles::business::base
 - fixed files_present_pre_exec_string function; preexec script should ensure that all lanes (not only the ones currently processed) are ready for the state change
 - removed npg_pipeline::pre_exec::FilesPresent; replaced its code with simple code snippet in npg_pipeline_files_present
 - added tileviz function

release 36.8
 - amended cram.pm to supply archive_path to the cram_generation module to avoid lookup at cram creation time; reenabled cpu_limit addition to job name; removed unused code

release 36.7
 - added cram.pm module to create lsf submissions for bam to cram conversion; added cram_generation method to PB_cal_bam.pm

release 36.6
 - pass is_paired_read flag to bam_alignment scripts
 - bam pipeline diagram

release 36.5
 - convert illumina2bam path to absolute path and pass the result to bam_alignment script as well

release 36.4
 - add pulldown metrics autoqc check
 - change illumina2bam jar file name to Illumina2bam.jar

release 36.3
 - ensure crashing analysis launch for one run does not affect others launching
 
release 36.2
 - use index_length method inherited from long_info role in create_lane_tag_file to avoid to rebuild

release 36.1
 - remove archive lane directory and bustard directory for auto qc results loading

release 36.0
 - Added copy_interop_to_irods

release 35.3
 - npg tracking db fixtures fixed to reflect db schema changes in pending npg-tracking release 68.2

release 35.2
 - ensure use_bases is passed in bsub of old deplex jobs

release 35.1
 - touch complete lane job output name fixed; its command line generated listing only the necessary options

release 35.0
 - roll back NoGetopt metaclass in lsf queues attrs

release 34.3
 - bin/npg_pipeline_check_lsf_jobs now contains David's script copied from ~dj3/team117/npgsj
 - npg_pipeline::ConfigReader removed since this was just on object wrapper around a role
 - instrument_type and instrument_model pipelien options removed, not needed as options
 - old pipeline option to switch OLB preprocessing, defaults to false
 - npg_pipeline::analysis::bustard4pbcb - new module for preprocessing with OLB
 - npg_pipeline::pluggable::harold::PB_cal_bam_qc (with tests and a script) removed, its functionality moved to npg_pipeline::pluggable::harold::PB_cal_bam
 - execution of spidering moved to npg_pipeline::roles::business::base, special module for it removed
 - unused no_cached_webservice_data and webservice_cache_dir options removed
 - sourcing lsf and oracle conf files removed from the daemons, role and config file for this removed
 - archive_to_irods step called at the end of analysis, no_irods_archival option to toggle this
 - references config file removed
 - phix snip file location in config file changes from the master ref repository to lustre mirror
 - some unused attr of the base object and roles removed
 - some options and attributes marked as not available for setting from the command line
 - add a not_strip_bam_tag flag to pass to bam_alignment script to keep tags like OQ, ci etc. in final bam file
 - leave bam_alignment.pl script to figure out number of threads to use itself (from LSB_MCPU_HOSTS environment variable)
 - set bwa aln threads using LSB_MCPU_HOSTS environment variable in PB align commands
 - no_sf_resource flag added to allow for running on an LSF cluster where sf and irods resource is not defined
 - npg_pipeline::roles::business::databaseConnection role removed; the code switched to using npg_tracking schema attribute that is inherited from npg_common::...path modules
 - npg_pipeline::pre_exec::connectDBIxTracking module removed; bin/npg_pipeline_prexec_connect_dbix_tracking uses teh npg_tracking_schema attribute of npg_pipeline::base directly

release 34.2
 - unused npg_pipeline::reorder_fastq and npg_pipeline::Checker removed

release 34.0
 - spidering simplified and speeded up
 - tests that request NPG and Sequencescape XML feeds use webcache and nothing else
 - tests that post to NPG XML removed
 - tests that request connection to external live databases removed
 - propagation of the ref repository location to the can_run part of npg_pipeline::archive::file::qc
 - tests that access reference repository use test repository
 - unused test data (xml files) removed

release 33.7
 - Add option to BamIndexDecoder to convert low quality bases in barcode read to Ns and increase MAX_NO_CALLs from 4 to 6 for single plex lane

release 33.6
 - use lsf irods resource for bam loading job

release 33.5
 - a script to compute pipeline performance

release 33.4
 - bug fix: naming of empty placeholder fastq files for a single run RT#245665
 - unused scripts deleted from external_script_names.ini

release 33.3
 - set recalibrated path for create summary link lsf job

release 33.2
 - code from module npg_pipeline::pluggable::harold::qc moved to npg_pipeline::pluggable::harold
 - modules that inherited from npg_pipeline::pluggable::harold::qc noe inherit directly from npg_pipeline::pluggable::harold
 - module npg_pipeline::pluggable::harold::qc and its tests removed
 - script npg_pipeline_qc removed
 - a new update_warehouse function created
 - create_webcache_softlink function added to the pb_cal_bam_qc function order

release 33.1
 - module npg_pipeline::run removed, its children inherit directly from npg_pipeline::base
 - npg_pipeline::run::folder::move refactored to cope with moving folders whose names do not conform to standard RT#244644
 - npg_pipeline::run::folder::link refactored to pass options to a script explicitly
 - lsf job for creating the summary link moved to the small queue
 - nfs resourses string removed from creating the summary link and moving runfolder lsf jobs
 - removed unused test data directory t/fuse
 - all job scheduling code moved to npg_pipeline::pluggable
 - a list of submitted job ids returned unsorted to maintain the actual order the jobs were submitted in
 - for bsub command, npg_pipeline::base->submit_bsub_command returns job number as integer
 - standard bsub return value (job number as a phrase) for the test bsub script
 - function create_webcache_softlink moved up to npg_pipeline::pluggable::harold to make it available for the bam pipeline

release-33.0
 - either launch all jobs or none, ie if cannot launch all jobs, kill the once that has been launched; RT#243670
 - token lsf job at the end to make last job failure trackable RT#244290
 - methods and accessors moved between base, pluggable and harold to achieve a more logical split between these three mosules
 - functions and accessors for inferring function order simplified
 - use of 'NoGetopt' metaclass for attributes that do not have to be script options
 - Keep calibrated qualities score when merging with original phix alignment
 - No longer vary filesystem resources used for BAM and fastq split by tag depending on number of plex (Sanger ISG have upgraded NFS server kernel to avoid XFS/NFS fragmentation bug)

release-32.2
 - fix missing phasing numbers in BustardSummary.xml - illumina_basecall_stats

release-32.1
 - move forward qc_tag_metrics just after illumina2bam
 - parallelise illumina_basecall_stats with illumina2bam
 - croak when no expected tag sequence or index given in sequencescape and don't create one based on the stardard illumina or sanger tag list
 - make sure harold_recalibration job submitted to creat bam file soft link when no_recalibration flag given
 - explicit arguments are given to the illumina analysis archival scripts to prevent future failures when rearrangements are made in the parents, see RT#243937
 
release-32.0
 - change to new BAM based pipeline for default analysis
 - suspended start of the pipeline
 - config path is built relative to the bin directory; if running from the local directory, local configuration is going to be used
 - spidering methods list reduced
 - increase max_no_calls for decoding if only one plex for a lane

release-31.1
 - special case of bam input for the adapter check
 - unused scripts scripts/functional_script.pl scripts/spider_batch removed
 - extra function in the function order for pb_cal_bam, bam_cluster_counter_check

release-31.0
 - don't try to return control recalibration table if no position given
 - skip non spiked-phix lane for recalibration in PB_cal_bam
 - create lane and lane qc directory in create_archive_directory function order
 - add create_archive_directory in PB_cal_bam
 - add bam_alignment function_order in PB_cal_bam, for bam alignment, filtering, sorting and markduplicates
 - increase bwa aln threads from 4 to 6 in PB_cal_bam, and get their value from config file
 - separate module for autoqc functions npg_pipeline::pluggable::harold::qc
 - pb_cal_bam_qc combined module integrates pb_cal_bam with qc and post_qc_review
 - hardcoded description of a study for control entity
 - npg_pipeline::roles::business::base clean-up - redundant test-related code deleted
 - npg_pipeline::daemons::harold_analysis_runner - calles to batch->lanes replaced with
   calls to the new st::api::lims module
 - npg_pipeline::pluggable::harold::post_qc_review - migration pipeline related functions deleted
 - npg_pipeline::archive::mpsa_to_irods_migration_helper and its tests removed - not needed
 - function for creating empty fastq files and cached short fastq files from a bam file
 - function to run tag_metrics autoqc check
 - qc script to take --qc_in and --qc_out arguments instead of --archive_path to allow for
   being flexible about qc input directories
 - parallelesation of  archive_to_irods and archive_to_sra removed since archive_to_sra is not used any more
 - npg_pipeline::roles::business::base->batch method removed
 - some changes to the npg::api::lane object usage to stop using depricated methods, especially getting hardcoded references

 - introduction of webcache in tests to cope with npg::api::lane methods using st::api::lims object and the latest batch xml
 - explicit spidering of st modules from npg::api modules discontinued; getting references and insert sizes explicitly in spidering discontinued since this should be covered by spidering the lims objects

 - redundant code removed:
     npg_pipeline::pluggable->alert accessor
     npg_pipeline::dispatch_tree::evaluator module removed

release-30.4
 - schema info picks up from a local directory before the users directory. Move
   run_lane_status changes to be run from the runfolder, and this should avoid this
   problem
 - don't try to run any recalibration on a lane marked control through PB_cal

release-30.3
 - only run PB_cal recalibration on a lane which is either phix or a control

release-30.2
 - enable genotype qc check

release-30.1
 - ensure that the tag files can be created if the tag on a spike is longer than the tags on the plexes

release-30.0
 - pb_cal_bam: turn off compression for pb_predictor bam output and merge phix alignment into this output
 - split_bam_by_tag function order added for pb_cal_bam
 - increase illumina2bam fs resources from 1 to default 4
 - increase the number of log files for check_lsf_jobs to look through
 - finish added to function order by default
 - update run_lane status, which will handle updating runs to analysis complete/qc review pending

release-29.3
 - make sure the same study not stored more than once for a multiplexed lane

release-29.2
 - phasing for lane changed to lane from auto
 - remove code and files that existed from initial ideas about the pipeline setup

release-29.1
 - bug fix about file name for lane tag

release-29.0
 - pipeline to use single access point lims module
 - pipeline to take actual positions from batch xml in prererence to the run-lane information from the tracking database
 - tag lists generated only for the lanes the pipeline has to deal with
 - vary filesystem resources used for fastq split by tag depending on number of plex

release-28.10
 - bump up filesystem resources used for BAM mark duplicates

release-28.9
 - decrease cpu requirement for non-consented and spiked phix fastq splitting from 12 to 8

release-28.8
 - switched to branch 7.0 of PB_cal (detect bad tile/cyles + new caltable format)
 - bump up filesystem resources used for creating fastq files

release-28.7
 - bug fix to catch the command line for recalibration_alignment for schema information

release-28.6
 - bam & markduplicate files need creating for removed phix, even if the lane is multiplexed

release-28.5
 - daemon only submits for lanes present in batch xml
 - spidering only spiders lanes which are declared from the positions method

release-28.4
 - get study from lane entity directly instead of from sample

release-28.3
 - use study publishable name for bam header, and add study description as well

release-28.2
 - increase cpu requirement for non-consented and spiked phix fastq splitting from 4 to 12

release-28.1
 - OLB version upped to 1.9.3
 - bugfix - BamIndexDecoder not merge by subversion for release-28.0 - corrected
 - bugfix - Jobs which are launched by a job which is part of an array, take the array index as part of the job requirement

release-28.0
 - lane based post_qseq launched
 - analysis complete and qc review pending moved to primary analysis pipeline
 - analysis complete dependency on post qseq, plus pre-exec test for existence of
   files in archive directory which will be written at end of each lanes secondary
   analysis
 - create a lane taglist file with tag sequence, name and library, sample and study name
 - pipe illumina2bam output to BamIndexDecoder if multiplexed run

release-27.3
 - patch to fix only getting stats for lane demultiplex if the lane is multiplexed
 - bustard and gerald lane based option
 - pass through bustard.py parameters with override_all_bustard_options
 - bugfix - ensure that spidering gets assets for plexes

release-27.2
 - increase memory requirement for illumina2bam job to make sure JVM can start

release-27.1
 - new function_order illumina2bam to convert bcl files to bam
 - reduced spidering to only do functions we know are called
 - dependency on current running job added to any jobs with no dependency
   if the job launching is a job itself
 - remove dependency on MooseX::InsideOut (which is broken in Moose2.0)

release-27.0
 - increase number of job io slots for pb_cal jobs to 4
 - increase number of processors to 4 for score and alignment
 - push number of processors through to bwa with aln_parms
 - stop bam production for full lanes which are multiplexed
 - stop the subsequent mark duplicate jobs for those lanes
 - stop the subsequent gc_bias qc check for those lanes
 - in scripts a helper script for checking spidering. This is always subject to change!

release-26.4
 - increase memory for bam_markduplicates to cope with higer density coverage

release-26.3
 - spidering imporovements to capture more data to ensure we get full requests to get the correct study for the sequencing request
 - all runs without a control lane will run with the PB_cal no recalibration option

release-26.2
 - job_priority option, to enable a user to determine the job priority to be used for all jobs, regardless of the queue to which the job would be submitted
 - remove bam_index function order
 - fix launching the post_qc_review in pipeline migration helper to include user defined requirements
 - spider calls studies on lane to ensure that we get the studies
 - move run folder drops the log file into a log directory within the folder moved to, rather than just the folder,
   so that any wildcard matching won't find that by accident

release-26.1
 - spidering improved to pick up more relating to samples on multiplex lanes, but not to go down the children, as this might end up pulling the entirety of Sequencescape
 - munge summary files removed from function_orders.yml as no longer necessary to run
 - bugfix: correct cal table name should be generated for all functions/scripts which need access to it
 - references_adapters directory check: must only replace the word references with adapters, not if is is part of a larger word or construct

release-26.0
 - removal of the munge filenames/readnames that were needed for old version of GERALD recalibration
 - add in job_name_prefix (both in general_values.ini and as command option) to add a prefix to all job names, for ease of seeing them in lsf
 - no_secondcall flag to ensure switch off generating second basecalls and storing them in the bam files
 - update live versions of OLB (for bcl2qseq) and CASAVA

release-25.1
 - addition of code to check the lsf queues for stuck runs and let you know which jobs failed

release-25-0
 - complete removal of srf generation and code for gcfreq creation
 - removal of illumina_pipeline_bin and it's conf key/valeu pairs as legacy which is not needed
 - switched order that fastq2bam jobs are launched, so that full lanes bams are generated in preference
   to plex ones. This may give a slight time improvement due to more efficient resource allocation
 - move as much qc to run in parallel with fastq2bam as possible, to endeavour to reduce the time these
   extend the pipeline by

release-24.4
 - daemon for launching analysis to check if the run has spiked lanes, and then launch PB_cal for spiked, with a
   no_cal/bustard&gerald to run alongside

release-24.3
 - add bam cluster count checking based on bam flag stats

release-24.2
 - pre-exec references job added to fastq2bam jobs as these need to query the references repository during running
 - pre-exec references job added to alignment and calibration jobs in PB_cal
 - spiked calibration tables need to know the snp files for phix
 - phix snp file added to pb_cal_pipeline.ini, so as to be retrieved for calibration job

release-24.1
 - turn off running full PB_cal pipeline as standard
 - lsf_queue and small_lsf_queue to be used to determine queues, so now functional command line options

release-24.0
 - a function to perform the ref_match autoqc check
 - no_srf_generation stops trying to split and index srf files
 - bugfix - is_spiked_phix is boolean
 - a function to split nonconsented if not done yet
 - if the run is performed on a HiSeq, then do not create srf files
 - a function to perfor a sequence error check for spiked phix part
 - an ability to pass extra options from functions to an autoqc script

release-23.0
 - bug fix to make sure correct basecalling software returned from bustard config xml file
 - bugfix - drop tag from readname in srfs for lanes on multiplexed runs which are not multiplexed
 - deal with spiked in phix for pb_cal calibration
 - patch - give Instrument generated BaseCalls directory to setupBcl2Qseq.py
 - tests: now use domain test in the conf files, so that consistency can be kept in tests, whilst live info may change

release-22.0
 - spiked phix splitting will generate fastqcheck and md5 for the newly generated fastq files
 - remove the file renaming part from spiked phix splitting command for schema information
 - consider spiked phix part for cluster count checking
 - strip out all dependencies on srpipe::util
 - strip out dependencies on srpipe::config::constants and srpipe::config::instruments
 - spidering now calls the required_fragment_size on an asset to ensure that any further xml is loaded

release-21.1
 - fastq generation only adds the --index flag on lanes which are multiplexed, not all lanes on a run
   which have the indexing cycles performed

release-21.0
 - the pipeline to spider over requested lanes only
 - moved lane_tile_clustercount to npg_common::roles::run::long_info
 - demultiplexing only tiles which it can find in the Data/Intensities/config.xml file (since HiSeqs do not have consecutively numbered tiles)
 - phasing and matrix options moved to conf file, and phasing, prephasing and matrix now options to be passed on analyse_RTA's command line
 - using reference finder for human reference location for creating nonconsented human part bam file
 - bjobs for spliting spiked phix out, renaming srf and fastq files, and generating bam file
 - npg_pipeline::analysis::FixConfigFiles - go through the config.xml files in Data/Intensities and Data/Intensities/BaseCalls, and check that
  1) Last Cycle numbers and number of reads in each are the same (croak if not)
  2) the runfolder (on fs) has the same name as in NPG tracking (croak if not)
  3) Assuming 1 + 2 OK, then ensure that both config files have the correct Instrument name, runfolder name and id_run (fixing if needed)
 - add nonconsented splitting command line and spiked phix spliting program to schema information

release-20.1
 - MPSA archived HiSeq runs no longer visible by default

release-20.0
 - bcl2seq can have separate path from OLB

release-19.0
 - a post_qseq function to generate a stand-alone archive directory for old-runs2irods pipeline
 - a post_qseq function to call the post qc review script
 - SecondBaseCall - pb_cal needs to start producing second base calls
 - check recalibrated qseq files are original. If not, pass the original qseq files to bam generation

release-18.4
 - moving a run folder no longer requires using srpipe::util, so should be adaptable for anything, although, it no longer
   copes with a paired run
 - SchemaInformation now has improved data set, for preparation to go into the Bam headers

release-18.3
 - qc_cache_reads - additional step which will cache reads for qc's to use, saving processor time
 - archive_to_irods now in parallel with archive_to_sra
 - id_run now to be passed to the qc tests in the command line
 - srfs - index has increased memory for HiSeq benefits. srf_creation has increased memory so that not too many get launched
   on the same node

release-18.2
 - patch - webcache now checks the program name as a pattern match rather than an equality, in case the program name contains a path
 - move runfolder bug - remove the name check against the runfolder as name will not have any padding 0's
 - md5's - don't record the md5's of full fastq/srfs where the lane shou;d have split non-consented data
 - improvements to schema_information to make DS a more accurate description, and bugfix where we weren't getting the correct PB_cal information

release-18.1
 - Patch to SchemaInformation to cope with some changes to the way npg_common operates
 - parallelise hash now in a config file
 - removed some now unnecessary hashes/arrays of function orders and parallelise
 - test for qseq2fastq.pl will check to see if there is an md5sum and fastqcheck which can run on your system
   and modify/skip tests that rely on checking this functionality. Note: If this is the case, then you will
   need to modify the production code accordingly

release-18.0
 - Dependency on srpipe::config::instruments reduced - should use runfolder_path first, and fall back to this
   expect full removal within a few releases
 - fastq generation - md5 and fastqcheck creation options turned on
 - fastq generation - unique option turned on so that testing for uniqueness of readnames out of qseq files is done
 - md5 creation - script runs so that in process decisions can be made about the existence of files, and if md5s hav
   already been created
 - schema_information now created before bam's are created
 - schema_information always gets the RTA value and sticks at the top
 - DS tag in schema_information for those which are probably appropriate to go into a Bam Header

release-17.1
 - pass archive_path to irods_bam_loader instead of id_run
 - bugfixes
 - srf and qc_contamination parallelised with bam_generation in order to pull together rate determining steps
 - cluster counts do not check in the fastq files, the value is allegedly guaranteed in the fastqcheck file
 - analysis runner daemon now looks at the instrument type and determines which analysis to launch
 - PB_cal no recalibrated for HiSeq as production
 - PB_cal analysis now generates their own folder structures within the flag-waver (may need to be moved)
 - analyse_RTA no longer launches PB_cal
 - PB_cal - no_recalibration works how it should, so small_pb_cal now removed

release-17.0
 - schema information files generated which should report on how the run progressed, and various program versions used
 - patch to cluster counts to be happy if there are no srf's found for the lane
 - bam indexing done
 - softlink webcache used for the analysis into the archive directory for that analysis, and the post_qc_review can use that

release-16.5
 - pb_cal needs new directory paths so that multiple ones can be run
 - small_pb_cal for running a concurrent job which does no recalibration steps (HS benefit at current time)
 - pass archive path to bam generation, so that this is less dependent on working out paths itself

release-16.4
 - check for cif/dif/stats files and flag option to recreate 'dummy' cif/dif files
 - use a log folder to catch lsf log/out files in the various directories, instead of dumping directly into it
 - archival to irods

release-16.3
 - instrument name now taken either from short_info, or if must be calculated itself, then using prefixes
   from general_values.ini

release-16.2
 - PB_cal has moved to v6.0, with extra step and using bam files
 - run_conf file generated in runfolder directory. Current for bustard and gerald directory propagation throughout
   bustard/gerald primary pipeline
 - no_bsub flag, so instead of submitting a job to LSF, just logs the command. returns 50 as a potential job id when used
 - HiSeq archival to sra - no SRF files, and fastq's are either group unconsented (if unconsented), or hiseq (to be hidden
   but archived, as users should be utilising bam files from iRods)
 - no-eamss flag turned on for bcl2qseq in PB_cal pipeline
 - change production version of OLB to OLB-1.8.1a2

release-16.1
 - cluster count checking - fastq, fastqcheck and srfs get checked to see if they contain the same number of pf reads
   as the pf cluster count from BustardSummary.xml
 - moved most values, external script names and pathways to config files

release-16
 - PB_cal score has additional options to take a control calibration table, and use this if it can't legitimately use
   a lanes own cal table (see srl as to why)
 - touch all mp fastq files at start of post_qseq to ensure that they are found for all jobs, even if there are no PF reads
 - point fastq2bam to latest (v37) human reference

release-15.3
 - pre-exec script testing that the references and adapter directories can be found, before a job actually starts
   on the farm, so that there is less chance it will croak out if some repositories go away

release-15.2
 - all possible arrayed submissions have been done
 - PB_cal control lane now uses mode 2

release-15.1
 - bugfix multiplex fastqcheck generation
 - patch to psuedo down qseq files from BaseCalls for PB_cal pipeline

release 15.0
 - All post_qseq dispatches are submitted as job arrays, chaining if needed via -w'done(1234[*])' -J job_name[1-8]
 - PB_cal runs setupBcl2Qseq and amkes the qseq files in the basecalls directory, and then runs off these

release 14.2
 - load fastqcheck files into qc database added to post_qc_review

release 14.1
 - pass index tag fastq file to bam generation to add them in bam file

release 14.0
 - require 4 processors for human splitting bjobs
 - dependency on multiplex qc jobs added
 - turn off EAMSS (Killer B's)
 - mpsa upload now loads missing files for a lane, rather than assumes that because it has 1, it will have all
   - downside, you must ensure that this is not running for a run, if you want to manually do it
 - no archival of srf or fastq files for phix control lanes to fuse

release 13.0
 - PB_cal separated into independent pipeline launched at the end of the illumina analysis pipeline
 - PB_cal pipeline kicks off a post_qseq pipeline on it by default (but with no Latest_Summary,run_status updates or munge Summary xml)
 - sf_resource now put into rusage requirement, to try to limit the amount of IO on the nfs staging partitions

release 12.1
 - bug fix bam submissions
   - typo which stopped non split full lanes getting submitted
   - flagstats json file to go to qc directory
   - fastq files needed full path
   - strange typo of ; switched for . meant incorrect name and path generation

release 12.0
 - move bam_flagstats json file for each plex into lane qc directory
 - turn off creation of sig2 files
 - "analysis complete" moved after all qc and alignments to before "qc review pending", "secondary analysis in progress" now where "analysis complete" was (after Illumina pipeline is done).

release 11.0
 - job array for qc on plexed samples
 - require 4 cpus for bam creation because bwa alignments using threading now
 - pass human_split type and tag_index for bam generation if available
 - patch for ensuring a few axtra cached webpages are there

release 10.4
 - swapped the order of set_run_status_run_archived and move_to_outgoing
 - for post qc review script, unset an env variable that gives the cache location

release 10.2
 - bump default OLB to OLB-1.8.1a1

release 10.1
 - no_munge_summary flag added so that post_qseq can run on PB_cal directory
 - new postqseq function and module bam_markduplicate
 - add archive lane path into autoqc data loading list to pick up bam flagstats json file

release 10.0
 - gc-bias check is done
 - create lane tag file using expected tag sequence from sequencescape if available
 - caching of webservice responses in order to enable
   - less dependencies outside of the filesystem once jobs have been submitted
   - reduce load on webservers from multiple parallel jobs (in particular when we have a multiplex run)
   - find out up front if webservices are unavailable, and don't do anything

release 9.0
 - bam generation with second base call
 - launch harold recalibration
 - generate md5 for correct files after human splitting
 - patch to ensure that manually created lane tag files are not overwritten
 - update copyright
 - bam generation even if no reference
 - split multiplex fastq by tag
 - bam generation for multiplex split fastq
 - fastqcheck for multiplex split fastq
 - moved qseq2fastq.pl from the sanger-pipeline project to this project for better maintenance and deployment
 - only decode lanes which are multiplexed on the flowcell
 - generate tag decoding stats as json file for each lane

release 8.0
 - drop gcfreq creation
 - bam file generation
 - multiplex lane specific tag file support
 - qc_gc_fraction test
 - munge Summary.xml/htm in GERALD after a multiplex run has gone through GERALD processing
 - processor_fork_number moved from bustard_lsf_reqs to business/base, so it can be passed to post_qseq
 - summary data loading removed, as done within illumina summary loading
 - softlinked qseq_custom files will now use relative path instead of absolute path
 - Drop dependencies to use SangerPaths
 - $VERSION now on the same line as use Readonly; so that new Build.PL won't carp.
 - Build.PL, dependencies updated, but dependencies on other internal packages commented out until their $VERSION lines can be corrected like those in this package
 - md5s checked of the files once uploaded to mpsa, and compared to that in the md5 file

release 7.0
 - more launches optimised with MooseX::AttributerCloner generating command line options
 - srpipe::analysisrunfolder removed with the consumption of npg_common::roles::run::long_info
 - move to coping with the new way that GERALD deals with needing file structure for multiplexed samples
 - split srfs will now have srf_index_hash run on them once created
 - split_nonconsented memory allocation upped to 8G

release 6.1
 - moving to usage of MooseX::AttributerCloner to generate command line options
 - Bustard defaults now able to be overridden on the command line, so if the number of processors, etc need changing, then this can be done here without code changes
 - Bustard and GERALD steps now separated for easier launching of different analysis versions via the command line
 - 1.6 pipeline set to default
 - flag_options role, so that we can universally disable functions or pass info (such as no_control_lane) via a flag on the command line
 - change to use the new illumina_analysis_loader, which should accept particular paths from a command line, and so launch it with paths populated as the launcher object has
 - change to Bustard to do it's best to accept and force a control_lane determined by the user, but still relies on some info from Sequencescape to be present and correct
 - tag_file for indexed runs can be manually set rather than relying on choosing a tag_file from the defaults

release 6.0
 - major refactor of code to allow command line variables to be propagated through to objects using MooseX::Getopt and MooseX::AttributeCloner
 - separation of pipelines into separate npg_pipeline::pluggable::harold::<type> in order to make code management easier
 - due to MooseX::AttributeCloner, less code in npg_pipeline::pluggable::harold::<type> methods
 - increased test and POD coverage
 - create_pseudo_qseq_custom.pm - if there has been no recalibration, softlink in GERALD the qseq files in Bustard with qseq_custom names
 - fix_qseqs.pm - ensure that the id_run is correct in the qseq_custom files

release 5.0
 - npg_pipeline::base class with common methods used by many of the npg_pipeline modules
 - try to submit a job to lsf upto 5 times, croaking if unsuccessful after that
 - daemon runner and pipeline for RTA analysis

release 4.7
 - preexecute script to ensure that only 1 of a type of job could run at a time, and applied to npg_qc_api.pl (illumina analysis) loader
 - option to include tag files to split non_consented
 - default queue in archival runner - srpipeline
 - script to resort fastq files if they get created in the wrong order

release 4.6
 - archival runner
 - code for fixing broken fastqs
 - correct order of qseq_custom files to be alphanumerical when submitted for jobs

release 4.5
 - patch release

release 4.0
 - option/support to only run on a single lane
 - post_qc_review pipeline
 - refactor of code from srpipe::archive.pm to npg_pipeline::archive::file::to_sra so that this can be done from post_qc_review pipeline
 - post_qc_review can submit to lsf jobs to upload illumina_analysis, illumina_summary and auto_qc

release 3.0
 - bug fix - id_run not passed through to qc checks
 - adapt to use new qseq2fastq with changes for multiplex runs
 - croak out of post_qseq if it is not a full analysis

release 2.0
 - add qc_insert_size
 - srf_creation also does indexing script
 - log files are created
 - in log file, json string of dispatch tree
 - parse of the json string, which interrogates LSF for info
 - Latest Summary link now relative path
 - illumina2srf always runs out of 1.4 pipeline
 - archive dir is now set to be archive dir, not archive_test

release 1.0
 - set up
 - create npg_pipeline namespace
 - generate replacement to cleanup_run<|MERGE_RESOLUTION|>--- conflicted
+++ resolved
@@ -1,15 +1,6 @@
 LIST OF CHANGES
 ---------------
 
-<<<<<<< HEAD
-release 47.7
- - switch seqchksum_comparator to cram, add new test data and updated tests
-   convert all cram files to bam as current version of bamcat will not read cram
-   dropped one test as converting an empty bam file to cram produces a valid cram file 
- - More sanity checks: use of y split and nonconsented X and autosome split only with Homo
-   sapiens reference, use of nonconsented human split only with non Homo sapiens reference.
- - always apply sanity checks (even when not running P4 based pipelines).
-=======
  - GCLP compliance-related daemon changes:
      runs will not be progressed to analisys/archival unless the
      flowcell barcode is set in the npg_tracking database;
@@ -25,7 +16,14 @@
      derive the run id from runfolder path/content
  - check for RTA run tag is dropped in the analysis daemon - all current runs are RTA
  - use alt_process flag when archiving qc runs
->>>>>>> 68921be5
+
+release 47.7
+ - switch seqchksum_comparator to cram, add new test data and updated tests
+   convert all cram files to bam as current version of bamcat will not read cram
+   dropped one test as converting an empty bam file to cram produces a valid cram file 
+ - More sanity checks: use of y split and nonconsented X and autosome split only with Homo
+   sapiens reference, use of nonconsented human split only with non Homo sapiens reference.
+ - always apply sanity checks (even when not running P4 based pipelines).
 
 release 47.6
  - reenable archival of index files for CRAM/BAM files to iRODS
