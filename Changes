--- conflicted
+++ resolved
@@ -1,12 +1,8 @@
 LIST OF CHANGES
 ---------------
 
-<<<<<<< HEAD
  - added LSF-independent for number of threads
-=======
  - remove redundant dependency on illumina2bam jars
->>>>>>> 8966c593
-
  - added wr executor
  - new modules to execute submission of definitions to LSF
  - captured dependencies between pipeline steps in a directed acyclic graph
