LIST OF CHANGES
---------------

<<<<<<< HEAD
 - move reference cache from seq_alignment to own singleton class
=======
release 56.0.1
 - ensure that the paths serived from the archive directory in
   different parts run_is_deletable utility are consistent.
>>>>>>> 04de3447
 - add autosome stats file to product release
 - add missing bait prune to seq_alignment

release 56.0.0
 - add autosome target to seq_alignment
 - pipeline configuration module and product release configuration
   accessors are moved to npg_tracking package in order for the product
   configuration be accessible from other packages, code in this
   package refactored to accommodate the change
 - conform to bambi's v 0.12.0 file and directory naming schema for
   tileviz data
 - add facility to do LSF 1:1 job index dependencies on array jobs
 - when validating run folder for deletion, ensure linked directories
   and files are recognised

release 55.2
 - switched from S3 to Google Compute Storage
 - change bcfstats qc job to use CRAM instead of BAM file as input

release 55.1
 - added configuration option to change the S3 endpoint URL

release 55.0.1
 - bug fix for invocation of the generate() function in the
   seq_alignment function module following an addition of the
   generate_composition function

release 55.0
 - additional 'GnT MDA' library type added to allowed types for gbs analysis
 - a new archival pipeline function, cache_merge_component, for caching merge
   candidates as a part of the archival pipeline
 - no overwriting existing tileviz files when scaffolding teh runfolder
 - a new function, generate_compositions, for generating composition JSON files
 - npg_run_is_deletable:
    cross-checks for all file archival destinations to ensure that each
      product is archived in at least one destination;
    full logic for validating correctness of s3 archival

release 54.1.2
 - set explicit umask for wr jobs to guarantee that output is group-writable

release 54.1.1
 - bug fix in command generation for iRODS data archival from old-style
   run folders

release 54.1
 - minor speed-up in seq_alignment function due to caching of
   unseccessfully retrieved references
 - npg_run_is_deletable understands per-product iRODS collections and
   make runs that have products archivable to s3 not deletable
 - function for saving fastqcheck files is removed from the archival
   pipeline function graph, implementation of this function is deleted
 - changes of p4_stage1 and seq_alignment functions to accommodate
   removal of fastqcheck files generation in respective p4 templates

release 54.0
 - archival function graph includes publishing both to s3 and iRODS
 - a function graph for post 'run archived' small pipeline
 - no_s3_archival flag to switch off archival to s3 and notification by
   a message, false by default, is automatically sey to true if the 
   local flag is set to true
 - per-product restart file for iRODS publisher
 - function definition for a job to wait to move from the analysis
   to the outgoing directory
 - wr job log file to be appended to if the job is retried
 - propagation of the iRODS settings to wr jobs
 - persistent mode for RabbitMQ message delivery

release 53.1
 - publishing of seq data to iRODS:
     make product destination aware;
     iRODS directories hierarchy for NovaSeq runs to mirror product
     archive directories hierarchy
 - run data validation (npg_run_id_deletable acript) reimplemented to provide
   support for new style of run dolder and merged entities.

release 53.0
 - a wrapper object npg_pipeline::product to represent a product
 - use products attribute to drive p4_stage1, seq_alignment and autoqc
 - create composition.json files to guide archiving
 - p4 params files for seq_alignment moved from no_cal/laneN to no_cal
     (changes run folder structure when merging lanes)
 - cluster_count and seqchksum_comparator checks now done at run level instead
     of lane level
 - upfront definition of all products
 - generic runfolder scaffolding for any products
 - since the top-level qc directory is no longer required, the tileviz
   directory is moved to the analysis directory
 - reshuffle of roles in npg_pipeline::roles:
     npg_pipeline::roles::business::base merged into npg_pipeline::base;
     npg_pipeline::roles::business::flag_options moved to
     npg_pipeline::base::options, a number of pipeline options from other
     modules moved to this role;
     npg_pipeline::roles::accessors moved to npg_pipeline::base::config;
     helper functions moved to a new role - npg_pipeline::function::util
 - ref_adapter_pre_exec_string method renamed to repos_pre_exec_string
 - metadata_cache_dir method, formerly in npg_pipeline::roles::business::base,
   removed; npg_pipeline::function::p4_stage1_analysis module, the only user
   of this function, switched to use the relevant accessor from the
   npg_pipeline::runfolder_scaffold role
 - minor changes for bcfstats qc check
 - executor type (lsf or wr) can be specified in the configuration file
 - wr executor:
     set per-job priority;
     increase priority for p4 stage 1 job and its predecessors;
     set priority of status and start-stop jobs to zero so that
     they are executed immediately, but still within dependencies
     and memory constraints;
     map queues to arbitrary wr options, in particular, a special queue
     for p4_stage1 maps to a specific cloud host flavour
 - correction of build method for rpt_list attribute in product
 - make bam_cluster_count_check pipeline job dependent on
     qc_spatial_filter (in function_list_central.json)
 - archival daemon - limit number of simultaneously archived NovaSeq runs
 - wr executor - explicitly propagate pipeline's environment to jobs
 - illumina archiver job:
     exclude discontinued verbose attribute and paths that are not needed
     for the minimal work this loader is doing now;
     remove LSF preexec requesting that the job is a unique runner since
     db queries are much simpler now
 - change signature of the autoqc archival job in line with extended
   functionality of the autoqc db loader (ability to find JSON files
   in the run folder)
 - change components_as_products method of npg_pipeline::product to
   return a list with one item when there is only one component in
   the composition (instead of an empty list)
 - tileviz index file with links to lane-level tileviz reports is created
 - seq_alignment supports HISAT2 aligner for RNA libraries
 - explicit iRODS destination collection is set for iRODS loaders,
   /seq/illumina/runs/RUN_ID for NovaSeq runs and /seq/RUN_ID
   for the rest
 - explicitly use iRODS loader from an 'old' dated directory for
   old style runfolders
 - a new function, archive_run_data_to_irods, to publish run-level non-product data to iRODS
 - modify run_data_to_irods_archiver module to ensure the interop files go to a dedicated directory
 - additional tags for NovaSeq in dbic_fixtures

release 52.1
 - bug fix in jobs names where jobs name should include the pipeline
   name: pipeline name is now propagated from the pluggable module
   to the function module; bug manifestation - job names contained
   function module name instead of the pipeline name, ie, for
   example prod_pipeline_end_26263_start_stop instead of
   prod_lsf_start_26263_central
 - pipeline name attribute is derived from the script name that
   invoked the pipeline, making it unnecessary to explicitly pass
   the function list name in the archival pipeline script
 - fix for seq_alignment so specified rna aligners do rna analysis
 - added (samtools) target stats to stage2 analysis
 - correct p4 prunes for samtools stats (target/baits)

release 52.0.5
 - bug fix in npg_run_is_deletable: stop using unsupported options
   for npg_pipeline::cache
 - npg_run_is_deletable should not expect adapter qc results for a
   pool, the source files do not exist since release 52.0
 - add log archiver to the end of the archival pipeline
 - use outgoing paths for jobs which are run after the run_qc_complete
   function; this patch also fixes the log file path for lsf_end job of
   the archival pipeline, which previously was always in outgoing

release 52.0.4
 - bug fix: change path for a file with LSF commands to a path in
   outgoing for jobs that run after the run was moved to the outgoing
   directory

release 52.0.3
 - bug fix: use analysis_path instaed of bam_basecall_path in a method
   that is used by both analysis and archival pipelines; the value of
   bam_basecall_path is available only when explicitly set, ie only
   in the analysis pipeline

release 52.0.2
 - allocate more memory to sequence_error and insert_size autoqc
   checks since they now use newer bwa, which creates twice larger
   reference index

release 52.0.1
 - alignment of tag#0 not done by default (align_tag0 flag added)

release 52.0
 - remove dependency of tests of LIMs XML, use samplesheet instead
 - remove dependency on tracking XML feeds
 - update p4 stage1 default values in general_values.ini
     restored p4_stage1_split_threads_count=4
 - removed illumina_basecall_stats function and associated code
 - remove generation of empty fastq and fastqcheck files
 - removed bam2fastqcheck_and_cached_fastq function
 - removed create_archive_directory function, scaffolding the runfolder
   is called in the beginning of the pipeline within the 'prepare'
   method of the analysis pipeline
 - increased number of threads for p4 stage1 (newer bambi version required)
 - added LSF-independent evaluation for number of threads
 - removed redundant dependency on illumina2bam jars
 - stopped forcing ownership and permissions when creating
   new directories
 - single log directory for all jobs with per-function subdirectories
 - added LSF-independent for number of threads
 - added wr executor
 - new modules to execute submission of definitions to LSF
 - captured dependencies between pipeline steps in a directed acyclic graph
 - moved flags, attributes and method related to the overall
   pipeline logic to npg_pipeline::pluggable
 - flattened directory structure for modules implementing functions,
   they all now belong to npg_pipeline::function namespace
 - removed methods representing functions, created mapping of
   functions to modules, methods and options in
   npg_pipeline::pluggable::registry
 - removed ::harold:: component from pipelines'namespace
 - removed post_qc_review pipeline module
 - added npg_pipeline_ prefix to this package's script names if
   was not part of their name
 - removed unused module for fixing Illumina config files
 - removed unused module for LSF job creation for tag deplexing -
   this is now done within p4 stage 1
 - removed unused implementation for function copy_interop_files_to_irods
 - removed unused spatial_filter, fix_broken_files and force_phix_split flags
 - removed a number of unused methods in npg_pipeline::base
 - no lane-lavel bam files are produced by p4 stage1 for pools - do not run
   the adapter check in these cases
 - adapterfind flag added to switch adapterfind on/off (default: on)
 - scaffolding of runfolder includes .npg_cache_10000 directory creation (lane and plex)
 - stage1 analysis: parse interop data for cluster count calculation (used for 10K subsampling)
 - seq_alignment reads tag_metrics files to calculate fraction for 10K subsampling
 - seqchksum_comparator function now uses seqchksum files from analyses (no regeneration)
 - QC spatial_filter now run as standard QC check
 - add p4s2_aligner_intfile flag to force temporary file production in stage2 alignment
 - p4 stage1 splice/prune directives moved from vtfp command line to params file

release 51.12.2
 - fixed lane taglist files for TraDIS libraries
     no longer pad spiked phix tag simply add missing i5 tag for dual index runs
 - update p4 stage defaul values in general_values.ini
     p4_stage1_memory=20000, +p4_stage1_slots=8, +p4_stage1_i2b_thread_count=8

release 51.12.1
 - tweak to GbS library type check in seq_alignment.pm as arrived as GBS (now case-insensitive).

release 51.12.0
 - Travis CI build - add iRODS test server
 - run_is_deletable script moved to this package from data_handling,
     custom conversion between run id and run folder path refactored to use
     npg_tracking::illumina::runfolder,
     lims-driver-type argument is added to reset the default samplesheet driver type,
     iRODS build is added to Travis CI configuration to enable all new tests to run,
     Log::Log4perl is used for logging
 - added support for GbS processing
 - travis build tweak for npg_qc

release 51.11.3
 - seq_alignment: fixes for no target alignment and no target alignment+non-consented human split 

release 51.11.2
 - use align_intfile_opt=1 when aligning with star to produce intermediate bam file
 - by default, force bambi i2b to single-threading (general_values parameter available for override)

release 51.11.1
 - Handle dual indexes (create new format lane tag files)
 - remove remaining broken provisions for xml LIMs driver 
 - use the new log publisher
 - now allows XA/Y-split with no target alignment

release 51.11.0
 - added support for RNA analysis/quantification using STAR and salmon
 - STAR alignment jobs get more memory using bmod after seq_alignment jobs have been submitted.
 - removed unneeded coordinate sort and duplicate marking when there is no alignment to a target reference

release 51.10.3
 - no alignments for chromium libraries
 - seq_alignment to do_rna analysis regardless of the organism specified (other conditions stay in place)

release 51.10.2
 - use bwa aln for human split with tophat target alignment

release 51.10.1
 - Modified qc run function list, removed copy_interop and switched archive_to_irods to samplesheet
 
release 51.10
 - Chained execution of RNA-SeQC to the vtfp/viv alignment cmd for RNA-Seq libraries only:
     entries for qc check rna_seqc removed from central function and parallelisation.
     code that created rna_seqc-specific directories has been removed as this is
     now handled by the check itself using qc_out arg.
 - remove GCLP-specific code and configuration files
 - remove unused force_p4 attribute
 - OLB analysis removed
 - recalibration removed
 - pb_cal_path and dif_files_path accessors disabled
 - allow p4 stage 1 to analyse runs with different length reads
 - illumina2bam function removed
 - update p4 stage 2 (seq_alignment) warn rather than croak if multiple references for tag 0
 - update p4 stage 2 (seq_alignment) to use bambi chrsplit instead of SplitBamByChromosomes.jar for Y-split runs
 - pipeline scripts - redirect stderr output to the log to capture output from all
   NPG and CPAN modules in one place

release 51.9
 - p4stage2 speed-up by caching references
 - p4stage2 errors in getting a reference made fatal
 - iRODS publish script new options: (1) --restart_file to pin the script's
     process file name to a particular LSF job, (2) --max_errors to force the script to
     fail after certain number of errors (10 specified in the configuration file)
 - seqchksum_comparator test fixed for gseq by generating a cram file with a header
   that lists a reference available on gseq and supressing an outside search by
   setting REF_PATH to an invalid value; the test will continue to work on hosts
   where REF_PATH i sset and available
 - consistent computation of absolute path, which takes account of substitution

release 51.8
 - when comparing checksums, generate seqchksums for each cram file and merge
   the results rather than merging the cram files and generating seqchksum

release 51.7
 - replaces the original log role with the one from DNAP utilities,
   which provides a Log4perl logger and some convenience methods.
 - new signature for the sequencescape warehouse loader so that it uses
   samplsheet LIMs driver at the analysis stage and ml_warehouse_fc_cache
   LIMs driver at the archival stage

release 51.6
 - test and code fixes to ensure problem-free tests under Perl 5.22.2
 - tweak to qc_report_dir in bsub command for one library per lane case
 - fix convert-low-quality flag in bambi decode command; set bid_implementation always to bambi

release 51.5
 - update p4 stage 2 (seq_alignment) to handle all cases (e.g. no target alignment, spike tag)
 - support generation of targeted stats files in seq_alignment.pm with p4
 - qc jobs creation, can_run, check object instantiation:
     do not supply path/qc_in, which is now optional
     do not set attributes that the object does not have
 - allow specification of implementation (java or bambi) of illumina2bam and bamindexdecoder
    in p4 stage 1 via general_values.ini
 - add Broad Institute's RNA-SeQC to list of autoqc checks
 - run bam_flagstats autoqc check via the qc script
 - tweak for targeted stats files and also human split

release 51.2
 - patch to script_must_be_unique_runner - only ignore exact matches to the job id
 - change function order to run p4 stage 1 analysis by default

release 51.1.1
 - extended is_hiseqx_run to detect HiSeq 4000 runs
 - samtools1 cat .. doesn't work with different references, replaced by samtools1 merge ..

release 51.1
 - replaced bamcat .. by samtools1 cat .. in seqchksum comparision
   previous command line was too long for large pools
 - changes for pools with >999 samples, LSF job array index now 5 digits
   modified tests
 - added lims_driver_type cli option

release 51.0
 - use npg_irods npg_publish_illumina_run.pl in place of data_handling irods_bam_loader.pl
 - provide appropiately changed second index read tags for ordered flowcell
   instruments (typically rev. complement) e.g. HiSeqX
 - in both the analysis and archival function order have an extra
   ml warehouse loader job to set the stage for loading to iRODS
 - warehouse loaders that are run after setting qc complete date
   wait for the runfolder to be moved to outgoing, their log location
   is updated accordingly

release 50.3
 - use 'purpose' field to decide if qc_run
 - study-specific software stack for the analysis pipeline
 - added new module for p4 stage1 analysis

release 50.2
 - names of the pipeline daemon modules and scripts harmonised
 - the daemon module does not inherit from the pipeline base class thus
   reducing the number of command line script options
 - common code moved from the daemon scripts to the daemon module
 - a new role for common accessors

release 50.1
 - bug fix to allow archival daemon to work (restore availabilty of run folder
   finding method)

release 50.0
 - purge carriage returns (as well line feeds) from study descriptions for RG header
   records (xml lims driver has previously done this as part of XML parsing)
 - require minimum version 5.10 for perl
 - add study analysis configuration accessor
 - simpler name for the archival daemon module
 - parent class for pipeline daemons
 - dry_run option for daemons
 - consistent behaviour of the archival and analysis daemons
   when LIMs data are not available in the ml warehouse and
   the run is not a QC run, the run is skipped
 - the pipeline daemons define the type of the pipeline to run
   (default, gclp, qc) and set appropriate backward-compatible
   options for the pipeline script
 - Log::Log4perl logger is used in pipeline daemons
 - cached samplesheet generation - use ml warehouse for all
   runs except QC runs, for which the old warehouse is still used
 - add npg_pipeline_job_env_to_threads script (to avoid excessive repeated perl one-
   liners in command arguments).
 - archival of logs should run after an asynchronous move to outgoing (peformed by the
   staging daemon) - paths adjusted and job preexec checking for the existence of the
   runfolder in outgoing is added

release 49.8
 - seq-alignment now uses bwa_aln_se for single read runs
 - disable log archival pending enhancements

release 49.7
 - seq-alignment - P4 and new bwa for older chemistries & forcing mem for alt references
 - bug fix after passing RG paramater to illumina2bam: change SplitBamByReadGroup options:
     do not set OUTPUT_COMMON_RG_HEAD_TO_TRIM, strip last component (runid_lane) from
     OUTPUT_PREFIX
 - use threading for bam and cram creation in seq_alignment
   references and GCLP
 - add attribute "gclp" common to analysis and archival scripts
 - function list config files always contain pipeline module name e.g. central

release 49.6
 - pass RG paramater to illumina2bam
 - add archive::file::logs

release 49.5
 - correctly determine path to SplitBamByChromosomes.jar
 - drop redundant do_markduplicates and not_strip_bam_tag options from args list
   of the old-style bam alignment script
 - factor out generation of bam_flagstats metics into a method
 - call new bam_flagstats execute method instead of invoking individual parsers explicitly -
   forward compatibility
 - npg_pipeline::cache - reuse_cache_only option added RT#486264
 - check for an inline index when calculating index_length

release 49.4
 - LSF job creation for autoqc checks - use qc check objects directly when
   testing whether to create a job

release 49.3
 - error if padding for spiked Phix index sequence is not long enough
 - kill unwanted jobs efficiently (one command for all ids and -b option)
 - call warehouse loaders with verbose option
 - call ml warehouse loader at the end of the analysis pipeline so that the product
   table is loaded by the time the run goes into QC thus allowing to query this
   warehouse using run id
 - simplified name generation for fastq files
 - use 'subset' option of the bam_flagstast autoqc result instead
   of the 'human_split' option
 - allow p4 to be used where no alignment is specified for target but human
     split (contains_nonconsented_human) is
 - new tests for various p4 analysis options in seq_alignment
     (20-archive_file_generation-seq_alignment.t)

release 49.2.1
 - to avoid deprecation warnings in Config::Any,
   ensure XS extensions are available for YAML and JSON

release 49.2
 - test updates only

release 49.1
 - remove 'move_to_outgoing' step from function list for qc runs

release 49.0
 - run the archival pipeline entirely in the directory where it was started, ie
   do not move the runnfolder to outgoing; this will be done by the staging
   monitor

release 48.9
 - run illumina analysis loader in a lowload lsf queue

release 48.8
 - pipeline daemon - when calling the pipeline, do not use paths that are local to the host

release 48.7
 - generate  fastqcheck files for empty fastq files explicitly without
   running fastqcheck executable, which is not available on gseq cluster
 - daemon to process a run if machine location is unknown

release 48.6
 - force gclp analysis along the p4 route

release 48.5
 - archive to a "gclp" iRODS if function_list looks like gclp variant
 - use low_load queue for upstream_tags qc (accesses tracking and qc DBs)

release 48.4
 - Make group to change analysis directories to optional
 - use LSB_BIND_CPU_LIST over LSB_MCPU_HOSTS to determine number of threads to use
   within a job (cope with hyperthreading where LSF gives one slot to what is presented
   as two cpu - this will try to make use of apparent CPUs)
 - make number of slots used by seq_alignment configurable
 - allow running on file server by
   + use npg_tracking::util::abs_path to patch absolute paths
   + avoid perl chdir to give job working dir
 - drop not_strip_bam_tag option, explicitly disable bam tag stripping in seq_alignment
 - add daemon.ini and optionally add command_prefix to commands
 - use lowload lsf queue
 - seqchksum_comparator to cope with higher plexing (with a chdir)
 - force HiSeq rapid run V2 flowcells (BCXX suffix) to use p4
 - enable p4 single-end processing (bwa mem only, not RNA or non-consented human split)

release 48.3
 - get informatrion about a spike directly from lims
 - use old bam_alignment.pl, not P4, if omission of alignments requested
 - option (default on) to force analyses to assume phix spike
 - force P4 and so bwa mem for runs with reads > 100bp
 - enable human split for P4 in seq_alignment (using bwa aln, adapter trimming)
 - run old warehouse loader live in order to pick up pool-level information
     that is currently needed in SeqQC
 - gclp-specific function list for archival

release 48.2
 - added update_ml_warehouse
 - removed sf48 from list of staging areas in green room

release 48.1
 - pipeline-specific function lists
 - setting olb or qc_run flags to true results in olb or qc_run function lists used
 - qc_run flag on its own does not cause a change of lims driver
 - unused pipeline flags and options removed
 - for gclp runs, the analysis daemon to pass gclp function list to analysis pipeline

release 48.0
 - if LIMS cached data creation fails, pipeline script fails before submitting jobs:
     removed spider function from function order for both analysis and archival pipelines;
     introduced spider boolean flag that defaults to true;
     spider is run within prepare() method before the functions are executed
 - removed test and live section in configuration files
 - removed configuration for external script names
 - 'PB_cal_bam' analysis pipeline renamed to 'central'

release 47.9.1
 - Fixed split sanity checks

release 47.9
 - analysis daemon patch: ensure runfolder glob expressions are used when finding the runfolder path
 - use samtools1 (rather than samtools1_1) for samtools in archival and P4 pipelines

release 47.8.1
 - workaround bug: daemon missing new warehouse access

release 47.8
 - GCLP compliance-related daemon changes:
     runs will not be progressed to analysis/archival unless the
     flowcell barcode is set in the npg_tracking database;
     runs are not going to be progressed if it's impossible to fetch LIMs data for a flowcell;
     both analysis and archival daemon to pass runfolder path to the
     pipeline script;
     if batch_id is available, pass it to the analysis pipeline script    
 - use appropriate driver for samplesheet generation (xml, warehouse, ml_warehouse)
 - GCLP compliance-related pipeline changes:
     get the flowcell barcode needed for
     accessing LIMs information from runfolder path/content;
     use batch id if provided by the caller;
     derive the run id from runfolder path/content
 - check for RTA run tag is dropped in the analysis daemon - all current runs are RTA
 - use alt_process flag when archiving qc runs

release 47.7
 - switch seqchksum_comparator to cram, add new test data and updated tests
   convert all cram files to bam as current version of bamcat will not read cram
   dropped one test as converting an empty bam file to cram produces a valid cram file 
 - More sanity checks: use of y split and nonconsented X and autosome split only with Homo
   sapiens reference, use of nonconsented human split only with non Homo sapiens reference.
 - always apply sanity checks (even when not running P4 based pipelines).

release 47.6
 - reenable archival of index files for CRAM/BAM files to iRODS

release 47.5
 - turn off BAM archival to iRODS

release 47.4
 - multiple TraDIS library types now in use, all assumed to start with TraDIS

release 47.3
 - P4 can process nonconsented X and autosome human split, and separate Y chromosome data
 - tidy of conditions for selection of p4 processing, and new force_p4 flag to override them

release 47.2
 - don't process phix using the p4 pipeline

release 47.1
 - when using and copying an existing cache directory copy everything (instead of
   restricting to npg directory)
 - try to create samplesheet if it does not exist, even if copying cache

release 47.0
 - code moved to git repository

release 46.3
 - test fix

release 46.2
 - use samtools1.1 in seq_alignment P4 based analyses
 - externally specified webcache and samplesheet are copied to the default location
     inside the analysis folder
 - seqchksum primary data comparison between final product and post illumina2bam
 - run seqchksum and cluster count check at same time as post bam qc
 - tag list files creation:
     remove dedicated function
     call the code from illumina2bam function
     refactor into a stand-alone per-lane module
     create these files in the metadata cache directory
 - allow ref_match qc jobs to run 8 at a time (patched Bowtie ameliorates Lustre problem)
 - use subtemplate/library base templates rather than monolith ones for seq_alignment P4
 - do not run lane level pulldown_metrics job for a pool
 - extra seq_alignment check that run is compatible with available P4 pipelines
 - limit bam split by tag to lanes requested (fix)

release 46.1
 - for V4 HiSeq runs without a reference use bam_alignment.pl

release 46.0
 - remove redundant npg_pipeline::archive and npg_pipeline::roles::business::file_constructs modules
 - remove dependency on tag files npg_common::roles::run::lane::tag_info role
 - remove a callback for a phix flavour of the sequence error check (function is not in use)
 - move options for the adapter detection job to where the job is generated
 - error is thrown for non-existing qc check
 - remove generation of tag files (tag list files remain)
 - always create new tag list files
 - remove unused configuration options
 - remove --lane pipeline option (was used only in tests)
 - move generation of the bam2fastqcheck_and_cached_fastq job out of a module for
     job generation for autoqc functions
 - remove unused scripts

release 45.6
 - remove mostly redundant npg_pipeline::roles::business::internal_info, move
     tradis flag to the module creating illumina2bam job
 - remove redundant npg_pipeline::roles::business::bustard_lsf_reqs

release 45.5
 - remove unused callbacks for old-style run and lane status updates
 - remove a callback for lane completion files
 - remove --no_status_updates pipeline option
 - remove a prereq. script for checking for existence of files

release 45.4
 - omit PhiX sample name and study from strings generated for illumina2bam
   BAM RG record generation (lane/pool level)
 - ensure ref_match qc jobs run serially (to try to alleviate Lustre slow io 
   on simultaneous file read bug)

release 45.3
 - write log files for status change to qc complete to outgoing

release 45.2
 - remove the following functions from function order:
     status updates that do not create status files
     redundant touch_completed_lane

release 45.1
 - bug fixes and code improvements in a callback for file-based statuses
 - file-base status updates added to function order
 - ensure P4 pipelines in seq_alignment are aborted if required analysis is 
   not yet supported
 - remove bam_alignment and rna_seq_alignment steps (having been replaced
   by seq_alignment)
 - run bwa mem P4 alignment pipeline for V4 HiSeq runs as well as HiSeqX runs

release 45.0
 - Use P4 based BWA Mem analysis in seq_alignment if HiSeqX run
 - Use variable number of CPU slots for seq_alignment jobs (12 to 16)

release 44.15
 - Use soft filtering instead of hard filtering for spatial_filter
 - generate bam_alignment autoqc json for RNAseq analyses
 - don't try per plex "seq_alignment" analysis  or upstream tag qc 
   if no indexing read
 - callbacks for functions saving run and lane statuses to file

release 44.14
 - switched cluster count check to InterOp files
 - reinstated bam_cluster_counter_check for HiSeqX

release 44.13
 - seq_alignment refinements:
  + to RNAseq p4 script pass:
   - library_type, fr-unstranded or fr-firststrand if library is dUTP
   - AlignentFilter.jar location
   - real PhiX fasta location
  + add autoqc bam_flagstat json generation

release 44.12
 - increase nfs resources for seq_alignment to 4
 - drop localscratch requirement for seq_alignment
 - amended generation of rna_seq alignment commands to use new parameters, and amended corresponding tests

release 44.11
 - set PU option when calling Illumina2bam
 - HiSeqX run: skip bam_cluster_counter_check

release 44.10
 - update p4 vtfp template location in seq_alignment
 - do not run illumina_basecall_stats step for HiSeqX data

release 44.9
 - parallelise seq_alignment function

release 44.8
 - use seq_alignment module to replace bam_alignment to produce
   production output files and get rna analysis into production

release 44.7
 - use analysis_path as a location for the cached data directory
 - allow for flattened runfolder directory structure, ie do not
   insist on Illumina RTA directory structure

release 44.6
 - remove unused test data
 - use more up-to-date runfolder directory structure in tests
 - remove unused methods from test utility module
 - do not use analysis_path either in tests or in the code - this option is not
   being used
 - remove unused analysis_type option to the latest summary link creation job

release 44.5
 - Add qc_verify_bam_id to list of qc functions

release 44.4
 - pool-level asset ids are not loaded from a samplesheet, creating problems in SeqQC;
   warehouse loader not to take lims data from a cached samplesheet 

release 44.3
 - pipeline's unused no_spider flag removed
 - 'spider' function re-implemented to create a cache suitable for
   samplesheet-based lims objects
 - cache directory moved down to the bam basecall directory
 - 'create_webcache_softlink' function removed since the location
   of the cache is now inambiguous
 - stand-alone module npg_pipeline::cache for generating a cache
 - unused functions for handling emails in tests removed
 - 'no_recalibration' flag replaced by 'recalibration' flag that
   defaults to false
 - analysis pipeline is started without explicitly using setting
   'recalibration' flag
 - use Biobambam based adapter detection instead of illumina2bam's

release 44.2
 - autoqc data retriever has changed, update the constructor's attributes

release 44.1
 - added Illumina2bam.jar options for runs with an inline index to put the
   tags on the read with the inline index and modified tests accordingly

release 44.0
 - location of the log for the archival warehouse loader job changed
   from the analysis directory to outgoing
 - reduce dependency on npg_common:
     parse configuration files directly;
     move functionality of the npg_common::roles::run::fs_resource
     role into the base class;
 - remove run_conf and add_to_run_conf attr/method from the base class

release 43.4
 - extended inline index to read 2
 - create tileviz directory when archive and qc directories are created

release 43.3
 - remove tileviz function from the pipeline
 - test update following changes to ping procedure for npg daemons

release 43.2
 - added --tileviz option to spatial filter parameters in pb_cal_align command
 - changed default region size to 200 and dropped region_min_count
 - added a check for pools with only one non-phix tag and extended tests
 
release 43.1
 - remove unused cram file generation function
 - remove provisions for running daemons on the old lenny farm
 - daemon to start analysis and archival for run folders that are co-located with
   daemon's host
 - update hosts in daemon utility that runs the pipeline daemons
 - upgrade bam alignment job memory requirement to 16GB
 - drop appending boost library path to LD_LIBRARY_PATH - not needed
   on Ubuntu precise
 - rely on path to find tophat2 executable

release 43.0
 - remove analysis and archival daemons dependency on npg::api, replace by
     direct calls to tracking database
 - remove analysis adaemon dependency on staging area globbing
 - increase job priority of HiSeq2500 runs
 - fix a bug in calculating jobs priority - priority should be set regardless
     of whether a priority value is set in teh tracking database
 - if the run does not have RTA tag, daemon will try again later
 - analysis daemon to call analysis on a whole run rather than listing
     lanes explicitly
 - remove analysis daemon dependency on LIMs data
 - remove definition of lsf_resource_select from the config file;
     both daemons to supply this option as "lenny" if running on the old farm

release 42.7
 - analysis daemon to submit runs form a subset of staging areas depending
     on the cluster name it is running on
 - redundant tests and test code removed

release 42.6
 - turn off default PhiX based Qval calibration
 - hard code the memory rather than look in config file
 - remove mocked objects for qc tests and add explicit test for qc_adapter
 - separate test executables for lsadmin 

release 42.5
 - improvements to lsf_job module and its tests
 - to be able to submit tileviz job accross farms,
     drop request for particular nodes from the tileviz lsf job spec

release 42.4
 - new module lsf_job to generate LSF7/9 memory limit strings
 - remove /software/bin/perl in local LSF commands

release 42.1
 - add upstream_tags qc check

release 42.0
 - to ensure host-specific path to script is used, use bare script name in daemon definitions

release 41.10
 - job that updates run status to 'run archived' should write log to analysis not outgoing
 - production environment is now set in login shell - no need to set npg
   and npg cpan lib location through PERL5LIB;

release 41.9
 - patch for adaptor autoqc jobs memory requirements; mismatch in
   requested and allowed causes an error in job submission on farm2

release 41.8
 - patch to script_must_be_unique_runner - it's job id we need

release 41.7
 - patch to script_must_be_unique_runner - having a pipe expands the value
   of $LSB_JOB_INDEX prematurely

release 41.6
 - archival to irods jobs for the same run are prevented from running concurrently
 - qc_adapter uses explicit span hsots in bsub command

release 41.5
 - pg_pipeline/analysis::harold_calibration_bam, alignment_script invocation: removed
    deprecated --intensity_dir flag; added --bam_join_jar flag which uses CLASSPATH
    to locate its argument
 - use one nfs slot for rna alignment since all compute is done locally on a node
 - finding mountpoint for directories in /tmp does not go well under erl 5.16.3
   on farm-precise-dev64; explicitly set TEST_FS_RESOURCE in the tests for
   rna alignment farm job creation

release 41.4
 - OLB can use more CPUs - from 8 to 16 (changed from fixed 8)
 - --no_recalibration option no longer stops PhiX alignments
 - amended npg_pipeline/archive/folder/WebCache.pm and lib/npg_pipeline/pluggable/harold.pm
      to use script_name attribute instead of $PROGRAM_NAME

release 41.3
 - ensure irods archival does not block setting qc review pending status -
   bug fix in the parallelisation configuration

release 41.2
 - changes to tophat alignment script to cope with single reads
 - qc_adapter uses 2 cpu 1500M, illumina2bam uses 2 cpu 4000M
 - move to qc review pending state does not depend on the outcome
   of archival to irods to allow for manual qc to proceed reagrdless
   of the state of the IRODs repository; failed archival to
   irods jobs will still show in stuck jobs list
 - fixed a test that accessed xml feeds from live url

release 41.1
 - rna-seq alignment added

release 41.0
 - pipeline daemons settings to work under perl 5.14
   this set up requires that '/etc/bashrc' is sources in the user's
   .bashrc 
 - perlcritic policy name printed when perlcritic errors are displayed

release 40.6
 - return archival of bam files to irods to the analysis pipeline

release 40.5
 - local analysis and archival deamons defenitions (moved from instrument handling)
 - take inline index end from st::api::lims module

release 40.4
 - exclude archival of bam files to irods from the analysis pipeline -
   temporary measure to tier over a whole day of irods maintenance 

release 40.3
 - following controlcentre-less deployment of daemons, irods path is lost
   in deamons; replace sourcing lsf configuration with sourcing /etc/bashrc
   which sould take care of lsf configuration and add whatever is defined
   in .softwarerc (eg irods)

release 40.2
 - limit max threading for phiX bwa sampe (so we don't break memory limit)

release 40.1
 - bugfix - fixed cycle_start1 in pb_calibration jobs for '3 prime poly-A pulldown' lanes

release 40.0
 - dependency on /software removed, filesystem_locations.ini configuration file removed
 - production pipeline daemons to use standard error for logging, which will go to a file
   designated when setting the daemon
 - no fall back onto stored tag files, LIMS should provide information about tags
 - pb calibration tools are located dynamically
 - a full path to OLB in the configuration file
 - unused npg_pipeline_preexec_lsf_resource_max script removed
 - allow alignment jobs to use 6 to 12 processor slots
 - removed type==X86_64 lsf select option that was used for some autoqc lsf jobs
   since it does not combine well with select[lenny] or similar
 - added lsf_resource_select pipeline option that is set by default to lenny in the config file;
   if set, this option is added as -R select[xxx] to all lsf job submissions;
   if set for pipeline daemons, gets appended to pipeline script options
 - installing data/config_files added to the build's install target
 - lsf configuration file path is stored in the pipeline configuration files
 - threading in sam{se,pe} and bump bam_alignment memory up to 13200MB

release 39.7
 - removed hardcoding illumina2bam location from the pipeline
 - job creation fails if necessary jar files not found
 - outdated special test for bam alignment tradis removed
 - change pb calibration version to 10.6
 - removed hardcoding a full path to the bam alignment script

release 39.6
 - spatial filter - default to removing failed reads and use V10.5

release 39.5
 - bump BAM creation memory from 8G to 10G

release 39.4
 - fix running of pb_align for single read data
 - loosen REs looking for cycles to use fo rindex in 3' pulldown sample descriptions

release 39.3
 - fix misleading cluster counter check fail message
 - disable cram creation until tools supporting 1.1 are released

release 39.2
 - only apply spatial_filter if a spatial_filter filter file exists
 - use lower case for homebrew BAM tags used for random bases in 3' pulldown library illumina2bam usage
 - extend 3' pulldown "jecfoo" to cope with index starting at different cycles and different read lengths
 - use spatial filter numbers when checking cluster counts add up
 - remove unnecessary export of npg_comon modules
 - reflect the move of some npg_common modules to the npg_tracking namespace

release 39.1
 - bugfix - use bash for PB_score bsub command (as it uses a bash'ism)

release 39.0
 - hardcoded list of special-index library types should be compatible with tracking
 - modified illumina2bam to handle the "jecfoo" special read 1 index
 - reflect the fact the run, lane and tag roles moved from npg_common to npg_tracking namespace

release 38.3
 - avoid pointless compression in data pipe out of spatial_filter in PB score jobs

release 38.2
 - switched to v10.1 of pb_calibration

release 38.1
 - bugfix spatial filter takes raw intensity path, not dif file location
 - bump filesystem resources used at calibration table generation step

release 38.0
 - daemons updated, outdated code removed
 - spatial filter added
 - calibration code changed to V9 - one table calibration (incudes both reads)

release 37.2
 - analysis daemon patch to exlude deleted earlier option

release 37.1
 - redundant modules removed
 - default for the local flag reflects the value of no_bsub flag
 - spatial_filter flag added and propagated to illumina2bam job
 - bump OLB to 1.9.4
 - setting nonconsented human and spiked phix flags for a lane - dependency on npg tracking database removed

release 37.0
 - don't stop spiked phiX "harold" alignment if no_recalibration is set - we still need to filter any PhiX out.
 - Add adapter detection code after Ilumina2bam for paired read data (data in "a3" and "ah" tags)
 - TraDIS tags tr and tq no longer stripped by BamTagStripper wrapper so turn back on strip BAM tags by default for TraDIS

release 36.13
 - tileviz job creation improvements in order to address lsf job failures due to problems with the nfs file system:
     preexec to check for the existence of the qc directory,
     pipeline script to create the tileviz directory if it does not exist

release 36.12
 - bug fix; stopped using roles that were removed in the previous point release

release 36.11
 - change function_order for tileviz and log name
 - corrected syntax error in construction of job command in cram.pm
 - added tests for cram.pm

release 36.10
 - bug fix for tileviz and calibration_table jobs

release 36.9
 - npg_pipeline::analysis::harold_calibration module deprecated, its test removed
 - attributes/methods for retrieving control species reference simplified
 - removed npg_pipeline::pre_exec::references_adapters and refactored bin/npg_pipeline_preexec_references to use reference finder roles directly
 - removed npg_pipeline::roles::business::pre_exec_strings, its code integrated into npg_pipeline::roles::business::base
 - fixed files_present_pre_exec_string function; preexec script should ensure that all lanes (not only the ones currently processed) are ready for the state change
 - removed npg_pipeline::pre_exec::FilesPresent; replaced its code with simple code snippet in npg_pipeline_files_present
 - added tileviz function

release 36.8
 - amended cram.pm to supply archive_path to the cram_generation module to avoid lookup at cram creation time; reenabled cpu_limit addition to job name; removed unused code

release 36.7
 - added cram.pm module to create lsf submissions for bam to cram conversion; added cram_generation method to PB_cal_bam.pm

release 36.6
 - pass is_paired_read flag to bam_alignment scripts
 - bam pipeline diagram

release 36.5
 - convert illumina2bam path to absolute path and pass the result to bam_alignment script as well

release 36.4
 - add pulldown metrics autoqc check
 - change illumina2bam jar file name to Illumina2bam.jar

release 36.3
 - ensure crashing analysis launch for one run does not affect others launching
 
release 36.2
 - use index_length method inherited from long_info role in create_lane_tag_file to avoid to rebuild

release 36.1
 - remove archive lane directory and bustard directory for auto qc results loading

release 36.0
 - Added copy_interop_to_irods

release 35.3
 - npg tracking db fixtures fixed to reflect db schema changes in pending npg-tracking release 68.2

release 35.2
 - ensure use_bases is passed in bsub of old deplex jobs

release 35.1
 - touch complete lane job output name fixed; its command line generated listing only the necessary options

release 35.0
 - roll back NoGetopt metaclass in lsf queues attrs

release 34.3
 - bin/npg_pipeline_check_lsf_jobs now contains David's script copied from ~dj3/team117/npgsj
 - npg_pipeline::ConfigReader removed since this was just on object wrapper around a role
 - instrument_type and instrument_model pipelien options removed, not needed as options
 - old pipeline option to switch OLB preprocessing, defaults to false
 - npg_pipeline::analysis::bustard4pbcb - new module for preprocessing with OLB
 - npg_pipeline::pluggable::harold::PB_cal_bam_qc (with tests and a script) removed, its functionality moved to npg_pipeline::pluggable::harold::PB_cal_bam
 - execution of spidering moved to npg_pipeline::roles::business::base, special module for it removed
 - unused no_cached_webservice_data and webservice_cache_dir options removed
 - sourcing lsf and oracle conf files removed from the daemons, role and config file for this removed
 - archive_to_irods step called at the end of analysis, no_irods_archival option to toggle this
 - references config file removed
 - phix snip file location in config file changes from the master ref repository to lustre mirror
 - some unused attr of the base object and roles removed
 - some options and attributes marked as not available for setting from the command line
 - add a not_strip_bam_tag flag to pass to bam_alignment script to keep tags like OQ, ci etc. in final bam file
 - leave bam_alignment.pl script to figure out number of threads to use itself (from LSB_MCPU_HOSTS environment variable)
 - set bwa aln threads using LSB_MCPU_HOSTS environment variable in PB align commands
 - no_sf_resource flag added to allow for running on an LSF cluster where sf and irods resource is not defined
 - npg_pipeline::roles::business::databaseConnection role removed; the code switched to using npg_tracking schema attribute that is inherited from npg_common::...path modules
 - npg_pipeline::pre_exec::connectDBIxTracking module removed; bin/npg_pipeline_prexec_connect_dbix_tracking uses teh npg_tracking_schema attribute of npg_pipeline::base directly

release 34.2
 - unused npg_pipeline::reorder_fastq and npg_pipeline::Checker removed

release 34.0
 - spidering simplified and speeded up
 - tests that request NPG and Sequencescape XML feeds use webcache and nothing else
 - tests that post to NPG XML removed
 - tests that request connection to external live databases removed
 - propagation of the ref repository location to the can_run part of npg_pipeline::archive::file::qc
 - tests that access reference repository use test repository
 - unused test data (xml files) removed

release 33.7
 - Add option to BamIndexDecoder to convert low quality bases in barcode read to Ns and increase MAX_NO_CALLs from 4 to 6 for single plex lane

release 33.6
 - use lsf irods resource for bam loading job

release 33.5
 - a script to compute pipeline performance

release 33.4
 - bug fix: naming of empty placeholder fastq files for a single run RT#245665
 - unused scripts deleted from external_script_names.ini

release 33.3
 - set recalibrated path for create summary link lsf job

release 33.2
 - code from module npg_pipeline::pluggable::harold::qc moved to npg_pipeline::pluggable::harold
 - modules that inherited from npg_pipeline::pluggable::harold::qc noe inherit directly from npg_pipeline::pluggable::harold
 - module npg_pipeline::pluggable::harold::qc and its tests removed
 - script npg_pipeline_qc removed
 - a new update_warehouse function created
 - create_webcache_softlink function added to the pb_cal_bam_qc function order

release 33.1
 - module npg_pipeline::run removed, its children inherit directly from npg_pipeline::base
 - npg_pipeline::run::folder::move refactored to cope with moving folders whose names do not conform to standard RT#244644
 - npg_pipeline::run::folder::link refactored to pass options to a script explicitly
 - lsf job for creating the summary link moved to the small queue
 - nfs resourses string removed from creating the summary link and moving runfolder lsf jobs
 - removed unused test data directory t/fuse
 - all job scheduling code moved to npg_pipeline::pluggable
 - a list of submitted job ids returned unsorted to maintain the actual order the jobs were submitted in
 - for bsub command, npg_pipeline::base->submit_bsub_command returns job number as integer
 - standard bsub return value (job number as a phrase) for the test bsub script
 - function create_webcache_softlink moved up to npg_pipeline::pluggable::harold to make it available for the bam pipeline

release-33.0
 - either launch all jobs or none, ie if cannot launch all jobs, kill the once that has been launched; RT#243670
 - token lsf job at the end to make last job failure trackable RT#244290
 - methods and accessors moved between base, pluggable and harold to achieve a more logical split between these three mosules
 - functions and accessors for inferring function order simplified
 - use of 'NoGetopt' metaclass for attributes that do not have to be script options
 - Keep calibrated qualities score when merging with original phix alignment
 - No longer vary filesystem resources used for BAM and fastq split by tag depending on number of plex (Sanger ISG have upgraded NFS server kernel to avoid XFS/NFS fragmentation bug)

release-32.2
 - fix missing phasing numbers in BustardSummary.xml - illumina_basecall_stats

release-32.1
 - move forward qc_tag_metrics just after illumina2bam
 - parallelise illumina_basecall_stats with illumina2bam
 - croak when no expected tag sequence or index given in sequencescape and don't create one based on the stardard illumina or sanger tag list
 - make sure harold_recalibration job submitted to creat bam file soft link when no_recalibration flag given
 - explicit arguments are given to the illumina analysis archival scripts to prevent future failures when rearrangements are made in the parents, see RT#243937
 
release-32.0
 - change to new BAM based pipeline for default analysis
 - suspended start of the pipeline
 - config path is built relative to the bin directory; if running from the local directory, local configuration is going to be used
 - spidering methods list reduced
 - increase max_no_calls for decoding if only one plex for a lane

release-31.1
 - special case of bam input for the adapter check
 - unused scripts scripts/functional_script.pl scripts/spider_batch removed
 - extra function in the function order for pb_cal_bam, bam_cluster_counter_check

release-31.0
 - don't try to return control recalibration table if no position given
 - skip non spiked-phix lane for recalibration in PB_cal_bam
 - create lane and lane qc directory in create_archive_directory function order
 - add create_archive_directory in PB_cal_bam
 - add bam_alignment function_order in PB_cal_bam, for bam alignment, filtering, sorting and markduplicates
 - increase bwa aln threads from 4 to 6 in PB_cal_bam, and get their value from config file
 - separate module for autoqc functions npg_pipeline::pluggable::harold::qc
 - pb_cal_bam_qc combined module integrates pb_cal_bam with qc and post_qc_review
 - hardcoded description of a study for control entity
 - npg_pipeline::roles::business::base clean-up - redundant test-related code deleted
 - npg_pipeline::daemons::harold_analysis_runner - calles to batch->lanes replaced with
   calls to the new st::api::lims module
 - npg_pipeline::pluggable::harold::post_qc_review - migration pipeline related functions deleted
 - npg_pipeline::archive::mpsa_to_irods_migration_helper and its tests removed - not needed
 - function for creating empty fastq files and cached short fastq files from a bam file
 - function to run tag_metrics autoqc check
 - qc script to take --qc_in and --qc_out arguments instead of --archive_path to allow for
   being flexible about qc input directories
 - parallelesation of  archive_to_irods and archive_to_sra removed since archive_to_sra is not used any more
 - npg_pipeline::roles::business::base->batch method removed
 - some changes to the npg::api::lane object usage to stop using deprecated methods, especially getting hardcoded references

 - introduction of webcache in tests to cope with npg::api::lane methods using st::api::lims object and the latest batch xml
 - explicit spidering of st modules from npg::api modules discontinued; getting references and insert sizes explicitly in spidering discontinued since this should be covered by spidering the lims objects

 - redundant code removed:
     npg_pipeline::pluggable->alert accessor
     npg_pipeline::dispatch_tree::evaluator module removed

release-30.4
 - schema info picks up from a local directory before the users directory. Move
   run_lane_status changes to be run from the runfolder, and this should avoid this
   problem
 - don't try to run any recalibration on a lane marked control through PB_cal

release-30.3
 - only run PB_cal recalibration on a lane which is either phix or a control

release-30.2
 - enable genotype qc check

release-30.1
 - ensure that the tag files can be created if the tag on a spike is longer than the tags on the plexes

release-30.0
 - pb_cal_bam: turn off compression for pb_predictor bam output and merge phix alignment into this output
 - split_bam_by_tag function order added for pb_cal_bam
 - increase illumina2bam fs resources from 1 to default 4
 - increase the number of log files for check_lsf_jobs to look through
 - finish added to function order by default
 - update run_lane status, which will handle updating runs to analysis complete/qc review pending

release-29.3
 - make sure the same study not stored more than once for a multiplexed lane

release-29.2
 - phasing for lane changed to lane from auto
 - remove code and files that existed from initial ideas about the pipeline setup

release-29.1
 - bug fix about file name for lane tag

release-29.0
 - pipeline to use single access point lims module
 - pipeline to take actual positions from batch xml in prererence to the run-lane information from the tracking database
 - tag lists generated only for the lanes the pipeline has to deal with
 - vary filesystem resources used for fastq split by tag depending on number of plex

release-28.10
 - bump up filesystem resources used for BAM mark duplicates

release-28.9
 - decrease cpu requirement for non-consented and spiked phix fastq splitting from 12 to 8

release-28.8
 - switched to branch 7.0 of PB_cal (detect bad tile/cyles + new caltable format)
 - bump up filesystem resources used for creating fastq files

release-28.7
 - bug fix to catch the command line for recalibration_alignment for schema information

release-28.6
 - bam & markduplicate files need creating for removed phix, even if the lane is multiplexed

release-28.5
 - daemon only submits for lanes present in batch xml
 - spidering only spiders lanes which are declared from the positions method

release-28.4
 - get study from lane entity directly instead of from sample

release-28.3
 - use study publishable name for bam header, and add study description as well

release-28.2
 - increase cpu requirement for non-consented and spiked phix fastq splitting from 4 to 12

release-28.1
 - OLB version upped to 1.9.3
 - bugfix - BamIndexDecoder not merge by subversion for release-28.0 - corrected
 - bugfix - Jobs which are launched by a job which is part of an array, take the array index as part of the job requirement

release-28.0
 - lane based post_qseq launched
 - analysis complete and qc review pending moved to primary analysis pipeline
 - analysis complete dependency on post qseq, plus pre-exec test for existence of
   files in archive directory which will be written at end of each lanes secondary
   analysis
 - create a lane taglist file with tag sequence, name and library, sample and study name
 - pipe illumina2bam output to BamIndexDecoder if multiplexed run

release-27.3
 - patch to fix only getting stats for lane demultiplex if the lane is multiplexed
 - bustard and gerald lane based option
 - pass through bustard.py parameters with override_all_bustard_options
 - bugfix - ensure that spidering gets assets for plexes

release-27.2
 - increase memory requirement for illumina2bam job to make sure JVM can start

release-27.1
 - new function_order illumina2bam to convert bcl files to bam
 - reduced spidering to only do functions we know are called
 - dependency on current running job added to any jobs with no dependency
   if the job launching is a job itself
 - remove dependency on MooseX::InsideOut (which is broken in Moose2.0)

release-27.0
 - increase number of job io slots for pb_cal jobs to 4
 - increase number of processors to 4 for score and alignment
 - push number of processors through to bwa with aln_parms
 - stop bam production for full lanes which are multiplexed
 - stop the subsequent mark duplicate jobs for those lanes
 - stop the subsequent gc_bias qc check for those lanes
 - in scripts a helper script for checking spidering. This is always subject to change!

release-26.4
 - increase memory for bam_markduplicates to cope with higer density coverage

release-26.3
 - spidering imporovements to capture more data to ensure we get full requests to get the correct study for the sequencing request
 - all runs without a control lane will run with the PB_cal no recalibration option

release-26.2
 - job_priority option, to enable a user to determine the job priority to be used for all jobs, regardless of the queue to which the job would be submitted
 - remove bam_index function order
 - fix launching the post_qc_review in pipeline migration helper to include user defined requirements
 - spider calls studies on lane to ensure that we get the studies
 - move run folder drops the log file into a log directory within the folder moved to, rather than just the folder,
   so that any wildcard matching won't find that by accident

release-26.1
 - spidering improved to pick up more relating to samples on multiplex lanes, but not to go down the children, as this might end up pulling the entirety of Sequencescape
 - munge summary files removed from function_orders.yml as no longer necessary to run
 - bugfix: correct cal table name should be generated for all functions/scripts which need access to it
 - references_adapters directory check: must only replace the word references with adapters, not if is is part of a larger word or construct

release-26.0
 - removal of the munge filenames/readnames that were needed for old version of GERALD recalibration
 - add in job_name_prefix (both in general_values.ini and as command option) to add a prefix to all job names, for ease of seeing them in lsf
 - no_secondcall flag to ensure switch off generating second basecalls and storing them in the bam files
 - update live versions of OLB (for bcl2qseq) and CASAVA

release-25.1
 - addition of code to check the lsf queues for stuck runs and let you know which jobs failed

release-25-0
 - complete removal of srf generation and code for gcfreq creation
 - removal of illumina_pipeline_bin and it's conf key/valeu pairs as legacy which is not needed
 - switched order that fastq2bam jobs are launched, so that full lanes bams are generated in preference
   to plex ones. This may give a slight time improvement due to more efficient resource allocation
 - move as much qc to run in parallel with fastq2bam as possible, to endeavour to reduce the time these
   extend the pipeline by

release-24.4
 - daemon for launching analysis to check if the run has spiked lanes, and then launch PB_cal for spiked, with a
   no_cal/bustard&gerald to run alongside

release-24.3
 - add bam cluster count checking based on bam flag stats

release-24.2
 - pre-exec references job added to fastq2bam jobs as these need to query the references repository during running
 - pre-exec references job added to alignment and calibration jobs in PB_cal
 - spiked calibration tables need to know the snp files for phix
 - phix snp file added to pb_cal_pipeline.ini, so as to be retrieved for calibration job

release-24.1
 - turn off running full PB_cal pipeline as standard
 - lsf_queue and small_lsf_queue to be used to determine queues, so now functional command line options

release-24.0
 - a function to perform the ref_match autoqc check
 - no_srf_generation stops trying to split and index srf files
 - bugfix - is_spiked_phix is boolean
 - a function to split nonconsented if not done yet
 - if the run is performed on a HiSeq, then do not create srf files
 - a function to perfor a sequence error check for spiked phix part
 - an ability to pass extra options from functions to an autoqc script

release-23.0
 - bug fix to make sure correct basecalling software returned from bustard config xml file
 - bugfix - drop tag from readname in srfs for lanes on multiplexed runs which are not multiplexed
 - deal with spiked in phix for pb_cal calibration
 - patch - give Instrument generated BaseCalls directory to setupBcl2Qseq.py
 - tests: now use domain test in the conf files, so that consistency can be kept in tests, whilst live info may change

release-22.0
 - spiked phix splitting will generate fastqcheck and md5 for the newly generated fastq files
 - remove the file renaming part from spiked phix splitting command for schema information
 - consider spiked phix part for cluster count checking
 - strip out all dependencies on srpipe::util
 - strip out dependencies on srpipe::config::constants and srpipe::config::instruments
 - spidering now calls the required_fragment_size on an asset to ensure that any further xml is loaded

release-21.1
 - fastq generation only adds the --index flag on lanes which are multiplexed, not all lanes on a run
   which have the indexing cycles performed

release-21.0
 - the pipeline to spider over requested lanes only
 - moved lane_tile_clustercount to npg_common::roles::run::long_info
 - demultiplexing only tiles which it can find in the Data/Intensities/config.xml file (since HiSeqs do not have consecutively numbered tiles)
 - phasing and matrix options moved to conf file, and phasing, prephasing and matrix now options to be passed on analyse_RTA's command line
 - using reference finder for human reference location for creating nonconsented human part bam file
 - bjobs for spliting spiked phix out, renaming srf and fastq files, and generating bam file
 - npg_pipeline::analysis::FixConfigFiles - go through the config.xml files in Data/Intensities and Data/Intensities/BaseCalls, and check that
  1) Last Cycle numbers and number of reads in each are the same (croak if not)
  2) the runfolder (on fs) has the same name as in NPG tracking (croak if not)
  3) Assuming 1 + 2 OK, then ensure that both config files have the correct Instrument name, runfolder name and id_run (fixing if needed)
 - add nonconsented splitting command line and spiked phix spliting program to schema information

release-20.1
 - MPSA archived HiSeq runs no longer visible by default

release-20.0
 - bcl2seq can have separate path from OLB

release-19.0
 - a post_qseq function to generate a stand-alone archive directory for old-runs2irods pipeline
 - a post_qseq function to call the post qc review script
 - SecondBaseCall - pb_cal needs to start producing second base calls
 - check recalibrated qseq files are original. If not, pass the original qseq files to bam generation

release-18.4
 - moving a run folder no longer requires using srpipe::util, so should be adaptable for anything, although, it no longer
   copes with a paired run
 - SchemaInformation now has improved data set, for preparation to go into the Bam headers

release-18.3
 - qc_cache_reads - additional step which will cache reads for qc's to use, saving processor time
 - archive_to_irods now in parallel with archive_to_sra
 - id_run now to be passed to the qc tests in the command line
 - srfs - index has increased memory for HiSeq benefits. srf_creation has increased memory so that not too many get launched
   on the same node

release-18.2
 - patch - webcache now checks the program name as a pattern match rather than an equality, in case the program name contains a path
 - move runfolder bug - remove the name check against the runfolder as name will not have any padding 0's
 - md5's - don't record the md5's of full fastq/srfs where the lane shou;d have split non-consented data
 - improvements to schema_information to make DS a more accurate description, and bugfix where we weren't getting the correct PB_cal information

release-18.1
 - Patch to SchemaInformation to cope with some changes to the way npg_common operates
 - parallelise hash now in a config file
 - removed some now unnecessary hashes/arrays of function orders and parallelise
 - test for qseq2fastq.pl will check to see if there is an md5sum and fastqcheck which can run on your system
   and modify/skip tests that rely on checking this functionality. Note: If this is the case, then you will
   need to modify the production code accordingly

release-18.0
 - Dependency on srpipe::config::instruments reduced - should use runfolder_path first, and fall back to this
   expect full removal within a few releases
 - fastq generation - md5 and fastqcheck creation options turned on
 - fastq generation - unique option turned on so that testing for uniqueness of readnames out of qseq files is done
 - md5 creation - script runs so that in process decisions can be made about the existence of files, and if md5s hav
   already been created
 - schema_information now created before bam's are created
 - schema_information always gets the RTA value and sticks at the top
 - DS tag in schema_information for those which are probably appropriate to go into a Bam Header

release-17.1
 - pass archive_path to irods_bam_loader instead of id_run
 - bugfixes
 - srf and qc_contamination parallelised with bam_generation in order to pull together rate determining steps
 - cluster counts do not check in the fastq files, the value is allegedly guaranteed in the fastqcheck file
 - analysis runner daemon now looks at the instrument type and determines which analysis to launch
 - PB_cal no recalibrated for HiSeq as production
 - PB_cal analysis now generates their own folder structures within the flag-waver (may need to be moved)
 - analyse_RTA no longer launches PB_cal
 - PB_cal - no_recalibration works how it should, so small_pb_cal now removed

release-17.0
 - schema information files generated which should report on how the run progressed, and various program versions used
 - patch to cluster counts to be happy if there are no srf's found for the lane
 - bam indexing done
 - softlink webcache used for the analysis into the archive directory for that analysis, and the post_qc_review can use that

release-16.5
 - pb_cal needs new directory paths so that multiple ones can be run
 - small_pb_cal for running a concurrent job which does no recalibration steps (HS benefit at current time)
 - pass archive path to bam generation, so that this is less dependent on working out paths itself

release-16.4
 - check for cif/dif/stats files and flag option to recreate 'dummy' cif/dif files
 - use a log folder to catch lsf log/out files in the various directories, instead of dumping directly into it
 - archival to irods

release-16.3
 - instrument name now taken either from short_info, or if must be calculated itself, then using prefixes
   from general_values.ini

release-16.2
 - PB_cal has moved to v6.0, with extra step and using bam files
 - run_conf file generated in runfolder directory. Current for bustard and gerald directory propagation throughout
   bustard/gerald primary pipeline
 - no_bsub flag, so instead of submitting a job to LSF, just logs the command. returns 50 as a potential job id when used
 - HiSeq archival to sra - no SRF files, and fastq's are either group unconsented (if unconsented), or hiseq (to be hidden
   but archived, as users should be utilising bam files from iRods)
 - no-eamss flag turned on for bcl2qseq in PB_cal pipeline
 - change production version of OLB to OLB-1.8.1a2

release-16.1
 - cluster count checking - fastq, fastqcheck and srfs get checked to see if they contain the same number of pf reads
   as the pf cluster count from BustardSummary.xml
 - moved most values, external script names and pathways to config files

release-16
 - PB_cal score has additional options to take a control calibration table, and use this if it can't legitimately use
   a lanes own cal table (see srl as to why)
 - touch all mp fastq files at start of post_qseq to ensure that they are found for all jobs, even if there are no PF reads
 - point fastq2bam to latest (v37) human reference

release-15.3
 - pre-exec script testing that the references and adapter directories can be found, before a job actually starts
   on the farm, so that there is less chance it will croak out if some repositories go away

release-15.2
 - all possible arrayed submissions have been done
 - PB_cal control lane now uses mode 2

release-15.1
 - bugfix multiplex fastqcheck generation
 - patch to psuedo down qseq files from BaseCalls for PB_cal pipeline

release 15.0
 - All post_qseq dispatches are submitted as job arrays, chaining if needed via -w'done(1234[*])' -J job_name[1-8]
 - PB_cal runs setupBcl2Qseq and amkes the qseq files in the basecalls directory, and then runs off these

release 14.2
 - load fastqcheck files into qc database added to post_qc_review

release 14.1
 - pass index tag fastq file to bam generation to add them in bam file

release 14.0
 - require 4 processors for human splitting bjobs
 - dependency on multiplex qc jobs added
 - turn off EAMSS (Killer B's)
 - mpsa upload now loads missing files for a lane, rather than assumes that because it has 1, it will have all
   - downside, you must ensure that this is not running for a run, if you want to manually do it
 - no archival of srf or fastq files for phix control lanes to fuse

release 13.0
 - PB_cal separated into independent pipeline launched at the end of the illumina analysis pipeline
 - PB_cal pipeline kicks off a post_qseq pipeline on it by default (but with no Latest_Summary,run_status updates or munge Summary xml)
 - sf_resource now put into rusage requirement, to try to limit the amount of IO on the nfs staging partitions

release 12.1
 - bug fix bam submissions
   - typo which stopped non split full lanes getting submitted
   - flagstats json file to go to qc directory
   - fastq files needed full path
   - strange typo of ; switched for . meant incorrect name and path generation

release 12.0
 - move bam_flagstats json file for each plex into lane qc directory
 - turn off creation of sig2 files
 - "analysis complete" moved after all qc and alignments to before "qc review pending", "secondary analysis in progress" now where "analysis complete" was (after Illumina pipeline is done).

release 11.0
 - job array for qc on plexed samples
 - require 4 cpus for bam creation because bwa alignments using threading now
 - pass human_split type and tag_index for bam generation if available
 - patch for ensuring a few axtra cached webpages are there

release 10.4
 - swapped the order of set_run_status_run_archived and move_to_outgoing
 - for post qc review script, unset an env variable that gives the cache location

release 10.2
 - bump default OLB to OLB-1.8.1a1

release 10.1
 - no_munge_summary flag added so that post_qseq can run on PB_cal directory
 - new postqseq function and module bam_markduplicate
 - add archive lane path into autoqc data loading list to pick up bam flagstats json file

release 10.0
 - gc-bias check is done
 - create lane tag file using expected tag sequence from sequencescape if available
 - caching of webservice responses in order to enable
   - less dependencies outside of the filesystem once jobs have been submitted
   - reduce load on webservers from multiple parallel jobs (in particular when we have a multiplex run)
   - find out up front if webservices are unavailable, and don't do anything

release 9.0
 - bam generation with second base call
 - launch harold recalibration
 - generate md5 for correct files after human splitting
 - patch to ensure that manually created lane tag files are not overwritten
 - update copyright
 - bam generation even if no reference
 - split multiplex fastq by tag
 - bam generation for multiplex split fastq
 - fastqcheck for multiplex split fastq
 - moved qseq2fastq.pl from the sanger-pipeline project to this project for better maintenance and deployment
 - only decode lanes which are multiplexed on the flowcell
 - generate tag decoding stats as json file for each lane

release 8.0
 - drop gcfreq creation
 - bam file generation
 - multiplex lane specific tag file support
 - qc_gc_fraction test
 - munge Summary.xml/htm in GERALD after a multiplex run has gone through GERALD processing
 - processor_fork_number moved from bustard_lsf_reqs to business/base, so it can be passed to post_qseq
 - summary data loading removed, as done within illumina summary loading
 - softlinked qseq_custom files will now use relative path instead of absolute path
 - Drop dependencies to use SangerPaths
 - $VERSION now on the same line as use Readonly; so that new Build.PL won't carp.
 - Build.PL, dependencies updated, but dependencies on other internal packages commented out until their $VERSION lines can be corrected like those in this package
 - md5s checked of the files once uploaded to mpsa, and compared to that in the md5 file

release 7.0
 - more launches optimised with MooseX::AttributerCloner generating command line options
 - srpipe::analysisrunfolder removed with the consumption of npg_common::roles::run::long_info
 - move to coping with the new way that GERALD deals with needing file structure for multiplexed samples
 - split srfs will now have srf_index_hash run on them once created
 - split_nonconsented memory allocation upped to 8G

release 6.1
 - moving to usage of MooseX::AttributerCloner to generate command line options
 - Bustard defaults now able to be overridden on the command line, so if the number of processors, etc need changing, then this can be done here without code changes
 - Bustard and GERALD steps now separated for easier launching of different analysis versions via the command line
 - 1.6 pipeline set to default
 - flag_options role, so that we can universally disable functions or pass info (such as no_control_lane) via a flag on the command line
 - change to use the new illumina_analysis_loader, which should accept particular paths from a command line, and so launch it with paths populated as the launcher object has
 - change to Bustard to do it's best to accept and force a control_lane determined by the user, but still relies on some info from Sequencescape to be present and correct
 - tag_file for indexed runs can be manually set rather than relying on choosing a tag_file from the defaults

release 6.0
 - major refactor of code to allow command line variables to be propagated through to objects using MooseX::Getopt and MooseX::AttributeCloner
 - separation of pipelines into separate npg_pipeline::pluggable::harold::<type> in order to make code management easier
 - due to MooseX::AttributeCloner, less code in npg_pipeline::pluggable::harold::<type> methods
 - increased test and POD coverage
 - create_pseudo_qseq_custom.pm - if there has been no recalibration, softlink in GERALD the qseq files in Bustard with qseq_custom names
 - fix_qseqs.pm - ensure that the id_run is correct in the qseq_custom files

release 5.0
 - npg_pipeline::base class with common methods used by many of the npg_pipeline modules
 - try to submit a job to lsf upto 5 times, croaking if unsuccessful after that
 - daemon runner and pipeline for RTA analysis

release 4.7
 - preexecute script to ensure that only 1 of a type of job could run at a time, and applied to npg_qc_api.pl (illumina analysis) loader
 - option to include tag files to split non_consented
 - default queue in archival runner - srpipeline
 - script to resort fastq files if they get created in the wrong order

release 4.6
 - archival runner
 - code for fixing broken fastqs
 - correct order of qseq_custom files to be alphanumerical when submitted for jobs

release 4.5
 - patch release

release 4.0
 - option/support to only run on a single lane
 - post_qc_review pipeline
 - refactor of code from srpipe::archive.pm to npg_pipeline::archive::file::to_sra so that this can be done from post_qc_review pipeline
 - post_qc_review can submit to lsf jobs to upload illumina_analysis, illumina_summary and auto_qc

release 3.0
 - bug fix - id_run not passed through to qc checks
 - adapt to use new qseq2fastq with changes for multiplex runs
 - croak out of post_qseq if it is not a full analysis

release 2.0
 - add qc_insert_size
 - srf_creation also does indexing script
 - log files are created
 - in log file, json string of dispatch tree
 - parse of the json string, which interrogates LSF for info
 - Latest Summary link now relative path
 - illumina2srf always runs out of 1.4 pipeline
 - archive dir is now set to be archive dir, not archive_test

release 1.0
 - set up
 - create npg_pipeline namespace
 - generate replacement to cleanup_run<|MERGE_RESOLUTION|>--- conflicted
+++ resolved
@@ -1,13 +1,11 @@
 LIST OF CHANGES
 ---------------
 
-<<<<<<< HEAD
  - move reference cache from seq_alignment to own singleton class
-=======
+
 release 56.0.1
  - ensure that the paths serived from the archive directory in
    different parts run_is_deletable utility are consistent.
->>>>>>> 04de3447
  - add autosome stats file to product release
  - add missing bait prune to seq_alignment
 
