--- conflicted
+++ resolved
@@ -1,7 +1,6 @@
 LIST OF CHANGES
 ---------------
 
-<<<<<<< HEAD
  - call warehouse loaders with verbose option
  - call ml warehouse loader at the end of the analysis pipeline so that the product
    table is loaded by the time the run goes into QC thus allowing to query this
@@ -9,16 +8,14 @@
  - simplified name generation for fastq files
  - use 'subset' option of the bam_flagstast autoqc result instead
    of the 'human_split' option
+ - allow p4 to be used where no alignment is specified for target but human
+     split (contains_nonconsented_human) is
+ - new tests for various p4 analysis options in seq_alignment
+     (20-archive_file_generation-seq_alignment.t)
 
 release 49.2.1
  - to avoid deprecation warnings in Config::Any,
    ensure XS extensions are available for YAML and JSON
-=======
- -  allow p4 to be used where no alignment is specified for target but human
-     split (contains_nonconsented_human) is
- -  new tests for various p4 analysis options in seq_alignment
-     (20-archive_file_generation-seq_alignment.t)
->>>>>>> 7c959540
 
 release 49.2
  - test updates only
