--- conflicted
+++ resolved
@@ -10,11 +10,6 @@
  - stopped forcing ownership and permissions when creating
    new directories
  - single log directory for all jobs with per-function subdirectories
-<<<<<<< HEAD
-=======
- - added LSF-independent for number of threads
- - remove redundant dependency on illumina2bam jars
->>>>>>> 04d0fb5b
  - added wr executor
  - new modules to execute submission of definitions to LSF
  - captured dependencies between pipeline steps in a directed acyclic graph
