--- conflicted
+++ resolved
@@ -1,7 +1,6 @@
 LIST OF CHANGES
 ---------------
 
-<<<<<<< HEAD
  - support generation of targeted stats files in seq_alignment.pm with p4
  - qc jobs creation, can_run, check object instantiation:
      do not supply path/qc_in, which is now optional
@@ -9,10 +8,8 @@
  - Add Broad Institute's RNA-SeQC to list of QC checks to run and to central.
    The QC check is carried out only on RNA library types and mouse or human
    samples. Tophat-generated transcriptome and GTF/GFF annotation files are required.
-=======
  - allow specification of implementation (java or bambi) of illumina2bam and bamindexdecoder
     in p4 stage 1 via general_values.ini
->>>>>>> 6f9feaa6
 
 release 51.2
  - patch to script_must_be_unique_runner - only ignore exact matches to the job id
